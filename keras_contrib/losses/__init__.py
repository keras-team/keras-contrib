<<<<<<< HEAD
from __future__ import absolute_import
from . import segmentation_losses
from . import dssim

# Globally-importable losses
from .segmentation_losses import binary_crossentropy

from .dssim import DSSIMObjective
=======
from .dssim import DSSIMObjective
from .jaccard import jaccard_distance
>>>>>>> 8dde7826
<|MERGE_RESOLUTION|>--- conflicted
+++ resolved
@@ -1,4 +1,3 @@
-<<<<<<< HEAD
 from __future__ import absolute_import
 from . import segmentation_losses
 from . import dssim
@@ -7,7 +6,4 @@
 from .segmentation_losses import binary_crossentropy
 
 from .dssim import DSSIMObjective
-=======
-from .dssim import DSSIMObjective
-from .jaccard import jaccard_distance
->>>>>>> 8dde7826
+from .jaccard import jaccard_distance