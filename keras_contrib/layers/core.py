# -*- coding: utf-8 -*-
from __future__ import absolute_import
from __future__ import division

from keras import backend as K
from keras import activations
from keras import initializers
from keras import regularizers
from keras import constraints
from keras.layers import InputSpec
from keras.layers import Layer
<<<<<<< HEAD
from keras.utils import get_custom_objects
from keras_contrib.utils.test_utils import to_tuple
=======
>>>>>>> 1a0afb1e


class CosineDense(Layer):
    """A cosine normalized densely-connected NN layer

    # Example

    ```python
        # as first layer in a sequential model:
        model = Sequential()
        model.add(CosineDense(32, input_dim=16))
        # now the model will take as input arrays of shape (*, 16)
        # and output arrays of shape (*, 32)

        # this is equivalent to the above:
        model = Sequential()
        model.add(CosineDense(32, input_shape=(16,)))

        # after the first layer, you don't need to specify
        # the size of the input anymore:
        model.add(CosineDense(32))

        # Note that a regular Dense layer may work better as the final layer
    ```

    # Arguments
        units: Positive integer, dimensionality of the output space.
        init: name of initialization function for the weights of the layer
            (see [initializers](https://keras.io/initializers)),
            or alternatively, Theano function to use for weights
            initialization. This parameter is only relevant
            if you don't pass a `weights` argument.
        activation: name of activation function to use
            (see [activations](https://keras.io/activations)),
            or alternatively, elementwise Python function.
            If you don't specify anything, no activation is applied
            (ie. "linear" activation: a(x) = x).
        weights: list of Numpy arrays to set as initial weights.
            The list should have 2 elements, of shape `(input_dim, units)`
            and (units,) for weights and biases respectively.
        kernel_regularizer: instance of [WeightRegularizer](
            https://keras.io/regularizers)
            (eg. L1 or L2 regularization), applied to the main weights matrix.
        bias_regularizer: instance of [WeightRegularizer](
            https://keras.io/regularizers), applied to the bias.
        activity_regularizer: instance of [ActivityRegularizer](
            https://keras.io/regularizers), applied to the network output.
        kernel_constraint: instance of the [constraints](
            https://keras.io/constraints/) module
            (eg. maxnorm, nonneg), applied to the main weights matrix.
        bias_constraint: instance of the [constraints](
            https://keras.io/constraints/) module, applied to the bias.
        use_bias: whether to include a bias
            (i.e. make the layer affine rather than linear).
        input_dim: dimensionality of the input (integer). This argument
            (or alternatively, the keyword argument `input_shape`)
            is required when using this layer as the first layer in a model.

    # Input shape
        nD tensor with shape: `(nb_samples, ..., input_dim)`.
        The most common situation would be
        a 2D input with shape `(nb_samples, input_dim)`.

    # Output shape
        nD tensor with shape: `(nb_samples, ..., units)`.
        For instance, for a 2D input with shape `(nb_samples, input_dim)`,
        the output would have shape `(nb_samples, units)`.

    # References
        - [Cosine Normalization: Using Cosine Similarity Instead
           of Dot Product in Neural Networks](https://arxiv.org/pdf/1702.05870.pdf)
    """

    def __init__(self, units, kernel_initializer='glorot_uniform',
                 activation=None, weights=None,
                 kernel_regularizer=None, bias_regularizer=None,
                 activity_regularizer=None,
                 kernel_constraint=None, bias_constraint=None,
                 use_bias=True, **kwargs):
        if 'input_shape' not in kwargs and 'input_dim' in kwargs:
            kwargs['input_shape'] = (kwargs.pop('input_dim'),)

        self.kernel_initializer = initializers.get(kernel_initializer)
        self.activation = activations.get(activation)
        self.units = units

        self.kernel_regularizer = regularizers.get(kernel_regularizer)
        self.bias_regularizer = regularizers.get(bias_regularizer)
        self.activity_regularizer = regularizers.get(activity_regularizer)

        self.kernel_constraint = constraints.get(kernel_constraint)
        self.bias_constraint = constraints.get(bias_constraint)

        self.use_bias = use_bias
        self.initial_weights = weights
        super(CosineDense, self).__init__(**kwargs)

    def build(self, input_shape):
        input_shape = to_tuple(input_shape)
        ndim = len(input_shape)
        assert ndim >= 2
        input_dim = input_shape[-1]
        self.input_dim = input_dim
        self.input_spec = [InputSpec(dtype=K.floatx(),
                                     ndim=ndim)]

        self.kernel = self.add_weight(shape=(input_dim, self.units),
                                      initializer=self.kernel_initializer,
                                      name='{}_W'.format(self.name),
                                      regularizer=self.kernel_regularizer,
                                      constraint=self.kernel_constraint)
        if self.use_bias:
            self.bias = self.add_weight(shape=(self.units,),
                                        initializer='zero',
                                        name='{}_b'.format(self.name),
                                        regularizer=self.bias_regularizer,
                                        constraint=self.bias_constraint)
        else:
            self.bias = None

        if self.initial_weights is not None:
            self.set_weights(self.initial_weights)
            del self.initial_weights
        self.built = True

    def call(self, x, mask=None):
        if self.use_bias:
            b, xb = self.bias, 1.
        else:
            b, xb = 0., 0.

        xnorm = K.sqrt(K.sum(K.square(x), axis=-1, keepdims=True)
                       + xb
                       + K.epsilon())
        Wnorm = K.sqrt(K.sum(K.square(self.kernel), axis=0)
                       + K.square(b)
                       + K.epsilon())

        xWnorm = (xnorm * Wnorm)

        output = K.dot(x, self.kernel) / xWnorm
        if self.use_bias:
            output += (self.bias / xWnorm)
        return self.activation(output)

    def compute_output_shape(self, input_shape):
        assert input_shape
        assert len(input_shape) >= 2
        assert input_shape[-1]
        output_shape = list(input_shape)
        output_shape[-1] = self.units
        return tuple(output_shape)

    def get_config(self):
        config = {
            'units': self.units,
            'kernel_initializer': initializers.serialize(self.kernel_initializer),
            'activation': activations.serialize(self.activation),
            'kernel_regularizer': regularizers.serialize(self.kernel_regularizer),
            'bias_regularizer': regularizers.serialize(self.bias_regularizer),
            'activity_regularizer':
                regularizers.serialize(self.activity_regularizer),
            'kernel_constraint': constraints.serialize(self.kernel_constraint),
            'bias_constraint': constraints.serialize(self.bias_constraint),
            'use_bias': self.use_bias
        }
        base_config = super(CosineDense, self).get_config()
        return dict(list(base_config.items()) + list(config.items()))<|MERGE_RESOLUTION|>--- conflicted
+++ resolved
@@ -9,11 +9,7 @@
 from keras import constraints
 from keras.layers import InputSpec
 from keras.layers import Layer
-<<<<<<< HEAD
-from keras.utils import get_custom_objects
 from keras_contrib.utils.test_utils import to_tuple
-=======
->>>>>>> 1a0afb1e
 
 
 class CosineDense(Layer):
