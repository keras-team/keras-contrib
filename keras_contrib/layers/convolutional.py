# -*- coding: utf-8 -*-
from __future__ import absolute_import
import functools

from .. import backend as K
from .. import activations
from .. import initializations
from .. import regularizers
from .. import constraints
from keras.engine import Layer
from keras.engine import InputSpec
from keras.layers.convolutional import Convolution3D
from keras.utils.generic_utils import get_custom_objects
from keras.utils.np_utils import conv_output_length
from keras.utils.np_utils import conv_input_length
import numpy as np


class Deconvolution3D(Convolution3D):
    """Transposed convolution operator for filtering windows of 3-D inputs.

    The need for transposed convolutions generally arises from the desire to
    use a transformation going in the opposite direction
    of a normal convolution, i.e., from something that has the shape
    of the output of some convolution to something that has the shape
    of its input while maintaining a connectivity pattern
    that is compatible with said convolution.

    When using this layer as the first layer in a model,
    provide the keyword argument `input_shape`
    (tuple of integers, does not include the sample axis),
    e.g. `input_shape=(3, 128, 128, 128)` for a 128x128x128 volume with
    three channels.

    To pass the correct `output_shape` to this layer,
    one could use a test model to predict and observe the actual output shape.

    # Examples

    ```python
        # TH dim ordering.
        # apply a 3x3x3 transposed convolution
        # with stride 1x1x1 and 3 output filters on a 12x12x12 image:
        model = Sequential()
        model.add(Deconvolution3D(3, 3, 3, 3, output_shape=(None, 3, 14, 14, 14),
                                  border_mode='valid',
                                  input_shape=(3, 12, 12, 12)))

        # we can predict with the model and print the shape of the array.
        dummy_input = np.ones((32, 3, 12, 12, 12))
        preds = model.predict(dummy_input)
        print(preds.shape)  # (None, 3, 14, 14, 14)

        # apply a 3x3x3 transposed convolution
        # with stride 2x2x2 and 3 output filters on a 12x12x12 image:
        model = Sequential()
        model.add(Deconvolution3D(3, 3, 3, 3, output_shape=(None, 3, 25, 25, 25),
                                  subsample=(2, 2, 2),
                                  border_mode='valid',
                                  input_shape=(3, 12, 12, 12)))
        model.summary()

        # we can predict with the model and print the shape of the array.
        dummy_input = np.ones((32, 3, 12, 12, 12))
        preds = model.predict(dummy_input)
        print(preds.shape)  # (None, 3, 25, 25, 25)
    ```

    ```python
        # TF dim ordering.
        # apply a 3x3x3 transposed convolution
        # with stride 1x1x1 and 3 output filters on a 12x12x12 image:
        model = Sequential()
        model.add(Deconvolution3D(3, 3, 3, 3, output_shape=(None, 14, 14, 14, 3),
                                  border_mode='valid',
                                  input_shape=(12, 12, 12, 3)))

        # we can predict with the model and print the shape of the array.
        dummy_input = np.ones((32, 12, 12, 12, 3))
        preds = model.predict(dummy_input)
        print(preds.shape)  # (None, 14, 14, 14, 3)

        # apply a 3x3x3 transposed convolution
        # with stride 2x2x2 and 3 output filters on a 12x12x12 image:
        model = Sequential()
        model.add(Deconvolution3D(3, 3, 3, 3, output_shape=(None, 25, 25, 25, 3),
                                  subsample=(2, 2, 2),
                                  border_mode='valid',
                                  input_shape=(12, 12, 12, 3)))
        model.summary()

        # we can predict with the model and print the shape of the array.
        dummy_input = np.ones((32, 12, 12, 12, 3))
        preds = model.predict(dummy_input)
        print(preds.shape)  # (None, 25, 25, 25, 3)
    ```

    # Arguments
        nb_filter: Number of transposed convolution filters to use.
        kernel_dim1: Length of the first dimension in the transposed convolution kernel.
        kernel_dim2: Length of the second dimension in the transposed convolution kernel.
        kernel_dim3: Length of the third dimension in the transposed convolution kernel.
        output_shape: Output shape of the transposed convolution operation.
            tuple of integers
            `(nb_samples, nb_filter, conv_dim1, conv_dim2, conv_dim3)`.
             It is better to use
             a dummy input and observe the actual output shape of
             a layer, as specified in the examples.
        init: name of initialization function for the weights of the layer
            (see [initializations](../initializations.md)), or alternatively,
            Theano function to use for weights initialization.
            This parameter is only relevant if you don't pass
            a `weights` argument.
        activation: name of activation function to use
            (see [activations](../activations.md)),
            or alternatively, elementwise Theano/TensorFlow function.
            If you don't specify anything, no activation is applied
            (ie. "linear" activation: a(x) = x).
        weights: list of numpy arrays to set as initial weights.
        border_mode: 'valid', 'same' or 'full'
            ('full' requires the Theano backend).
        subsample: tuple of length 3. Factor by which to oversample output.
            Also called strides elsewhere.
        W_regularizer: instance of [WeightRegularizer](../regularizers.md)
            (eg. L1 or L2 regularization), applied to the main weights matrix.
        b_regularizer: instance of [WeightRegularizer](../regularizers.md),
            applied to the bias.
        activity_regularizer: instance of [ActivityRegularizer](../regularizers.md),
            applied to the network output.
        W_constraint: instance of the [constraints](../constraints.md) module
            (eg. maxnorm, nonneg), applied to the main weights matrix.
        b_constraint: instance of the [constraints](../constraints.md) module,
            applied to the bias.
        dim_ordering: 'th' or 'tf'. In 'th' mode, the channels dimension
            (the depth) is at index 1, in 'tf' mode is it at index 4.
            It defaults to the `image_dim_ordering` value found in your
            Keras config file at `~/.keras/keras.json`.
            If you never set it, then it will be "tf".
        bias: whether to include a bias
            (i.e. make the layer affine rather than linear).

    # Input shape
        5D tensor with shape:
        `(samples, channels, conv_dim1, conv_dim2, conv_dim3)` if dim_ordering='th'
        or 5D tensor with shape:
        `(samples, conv_dim1, conv_dim2, conv_dim3, channels)` if dim_ordering='tf'.

    # Output shape
        5D tensor with shape:
        `(samples, nb_filter, new_conv_dim1, new_conv_dim2, new_conv_dim3)` if dim_ordering='th'
        or 5D tensor with shape:
        `(samples, new_conv_dim1, new_conv_dim2, new_conv_dim3, nb_filter)` if dim_ordering='tf'.
        `new_conv_dim1`, `new_conv_dim2` and `new_conv_dim3` values might have changed due to padding.

    # References
        - [A guide to convolution arithmetic for deep learning](https://arxiv.org/abs/1603.07285v1)
        - [Transposed convolution arithmetic](http://deeplearning.net/software/theano_versions/dev/tutorial/conv_arithmetic.html#transposed-convolution-arithmetic)
        - [Deconvolutional Networks](http://www.matthewzeiler.com/pubs/cvpr2010/cvpr2010.pdf)
    """
    def __init__(self, nb_filter, kernel_dim1, kernel_dim2, kernel_dim3,
                 output_shape, init='glorot_uniform', activation=None, weights=None,
                 border_mode='valid', subsample=(1, 1, 1),
                 dim_ordering='default',
                 W_regularizer=None, b_regularizer=None, activity_regularizer=None,
                 W_constraint=None, b_constraint=None,
                 bias=True, **kwargs):
        if dim_ordering == 'default':
            dim_ordering = K.image_dim_ordering()
        if border_mode not in {'valid', 'same', 'full'}:
            raise ValueError('Invalid border mode for Deconvolution3D:', border_mode)
        if len(output_shape) == 4:
            # missing the batch size
            output_shape = (None,) + tuple(output_shape)

        self.output_shape_ = output_shape

        super(Deconvolution3D, self).__init__(nb_filter,
                                              kernel_dim1, kernel_dim2, kernel_dim3,
                                              init=init,
                                              activation=activation,
                                              weights=weights,
                                              border_mode=border_mode,
                                              subsample=subsample,
                                              dim_ordering=dim_ordering,
                                              W_regularizer=W_regularizer,
                                              b_regularizer=b_regularizer,
                                              activity_regularizer=activity_regularizer,
                                              W_constraint=W_constraint,
                                              b_constraint=b_constraint,
                                              bias=bias,
                                              **kwargs)

    def get_output_shape_for(self, input_shape):
        if self.dim_ordering == 'th':
            conv_dim1 = self.output_shape_[2]
            conv_dim2 = self.output_shape_[3]
            conv_dim3 = self.output_shape_[4]
            return (input_shape[0], self.nb_filter, conv_dim1, conv_dim2, conv_dim3)
        elif self.dim_ordering == 'tf':
            conv_dim1 = self.output_shape_[1]
            conv_dim2 = self.output_shape_[2]
            conv_dim3 = self.output_shape_[3]
            return (input_shape[0], conv_dim1, conv_dim2, conv_dim3, self.nb_filter)
        else:
            raise ValueError('Invalid dim_ordering:', self.dim_ordering)

    def call(self, x, mask=None):
        output = K.deconv3d(x, self.W, self.output_shape_,
                            strides=self.subsample,
                            border_mode=self.border_mode,
                            dim_ordering=self.dim_ordering,
                            filter_shape=self.W_shape)
        if self.bias:
            if self.dim_ordering == 'th':
                output += K.reshape(self.b, (1, self.nb_filter, 1, 1, 1))
            elif self.dim_ordering == 'tf':
                output += K.reshape(self.b, (1, 1, 1, 1, self.nb_filter))
            else:
                raise ValueError('Invalid dim_ordering:', self.dim_ordering)
        output = self.activation(output)
        return output

    def get_config(self):
        config = {'output_shape': self.output_shape_}
        base_config = super(Deconvolution3D, self).get_config()
        return dict(list(base_config.items()) + list(config.items()))

Deconv3D = Deconvolution3D
get_custom_objects().update({"Deconvolution3D": Deconvolution3D})
get_custom_objects().update({"Deconv3D": Deconv3D})


<<<<<<< HEAD
class SubPixelUpscaling(Layer):

    def __init__(self, scale_factor=2, dim_ordering='default', **kwargs):
        super(SubPixelUpscaling, self).__init__(**kwargs)

        self.scale_factor = scale_factor
        self.dim_ordering = dim_ordering

        if self.dim_ordering == 'default':
            self.dim_ordering = K.image_dim_ordering()

    def build(self, input_shape):
        pass

    def call(self, x, mask=None):
        y = K.depth_to_space(x, self.scale_factor)
        return y

    def get_output_shape_for(self, input_shape):
        if self.dim_ordering == 'th':
            b, k, r, c = input_shape
            return (b, k // (self.scale_factor ** 2), r * self.scale_factor, c * self.scale_factor)
        else:
            b, r, c, k = input_shape
            return (b, r * self.scale_factor, c * self.scale_factor, k // (self.scale_factor ** 2))

    def get_config(self):
        config = {'scale_factor': self.scale_factor,
                  'dim_ordering': self.dim_ordering}
        base_config = super(SubPixelUpscaling, self).get_config()
        return dict(list(base_config.items()) + list(config.items()))

get_custom_objects().update({'SubPixelUpscaling': SubPixelUpscaling})
=======
class CosineConvolution2D(Layer):
    """Cosine Normalized Convolution operator for filtering windows of two-dimensional inputs.
    Cosine Normalization: Using Cosine Similarity Instead of Dot Product in Neural Networks
    https://arxiv.org/pdf/1702.05870.pdf

    When using this layer as the first layer in a model,
    provide the keyword argument `input_shape`
    (tuple of integers, does not include the sample axis),
    e.g. `input_shape=(3, 128, 128)` for 128x128 RGB pictures.

    # Examples

    ```python
        # apply a 3x3 convolution with 64 output filters on a 256x256 image:
        model = Sequential()
        model.add(CosineConvolution2D(64, 3, 3,
                                border_mode='same',
                                input_shape=(3, 256, 256)))
        # now model.output_shape == (None, 64, 256, 256)

        # add a 3x3 convolution on top, with 32 output filters:
        model.add(CosineConvolution2D(32, 3, 3, border_mode='same'))
        # now model.output_shape == (None, 32, 256, 256)
    ```

    # Arguments
        nb_filter: Number of convolution filters to use.
        nb_row: Number of rows in the convolution kernel.
        nb_col: Number of columns in the convolution kernel.
        init: name of initialization function for the weights of the layer
            (see [initializations](../initializations.md)), or alternatively,
            Theano function to use for weights initialization.
            This parameter is only relevant if you don't pass
            a `weights` argument.
        activation: name of activation function to use
            (see [activations](../activations.md)),
            or alternatively, elementwise Theano function.
            If you don't specify anything, no activation is applied
            (ie. "linear" activation: a(x) = x).
        weights: list of numpy arrays to set as initial weights.
        border_mode: 'valid', 'same' or 'full'
            ('full' requires the Theano backend).
        subsample: tuple of length 2. Factor by which to subsample output.
            Also called strides elsewhere.
        W_regularizer: instance of [WeightRegularizer](../regularizers.md)
            (eg. L1 or L2 regularization), applied to the main weights matrix.
        b_regularizer: instance of [WeightRegularizer](../regularizers.md),
            applied to the bias.
        activity_regularizer: instance of [ActivityRegularizer](../regularizers.md),
            applied to the network output.
        W_constraint: instance of the [constraints](../constraints.md) module
            (eg. maxnorm, nonneg), applied to the main weights matrix.
        b_constraint: instance of the [constraints](../constraints.md) module,
            applied to the bias.
        dim_ordering: 'th' or 'tf'. In 'th' mode, the channels dimension
            (the depth) is at index 1, in 'tf' mode is it at index 3.
            It defaults to the `image_dim_ordering` value found in your
            Keras config file at `~/.keras/keras.json`.
            If you never set it, then it will be "tf".
        bias: whether to include a bias
            (i.e. make the layer affine rather than linear).

    # Input shape
        4D tensor with shape:
        `(samples, channels, rows, cols)` if dim_ordering='th'
        or 4D tensor with shape:
        `(samples, rows, cols, channels)` if dim_ordering='tf'.

    # Output shape
        4D tensor with shape:
        `(samples, nb_filter, new_rows, new_cols)` if dim_ordering='th'
        or 4D tensor with shape:
        `(samples, new_rows, new_cols, nb_filter)` if dim_ordering='tf'.
        `rows` and `cols` values might have changed due to padding.
    """

    def __init__(self, nb_filter, nb_row, nb_col,
                 init='glorot_uniform', activation=None, weights=None,
                 border_mode='valid', subsample=(1, 1), dim_ordering='default',
                 W_regularizer=None, b_regularizer=None,
                 activity_regularizer=None,
                 W_constraint=None, b_constraint=None,
                 bias=True, **kwargs):
        if dim_ordering == 'default':
            dim_ordering = K.image_dim_ordering()
        if border_mode not in {'valid', 'same', 'full'}:
            raise ValueError('Invalid border mode for CosineConvolution2D:', border_mode)
        self.nb_filter = nb_filter
        self.nb_row = nb_row
        self.nb_col = nb_col
        self.init = initializations.get(init)
        self.activation = activations.get(activation)
        self.border_mode = border_mode
        self.subsample = tuple(subsample)
        if dim_ordering not in {'tf', 'th'}:
            raise ValueError('dim_ordering must be in {tf, th}.')
        self.dim_ordering = dim_ordering

        self.W_regularizer = regularizers.get(W_regularizer)
        self.b_regularizer = regularizers.get(b_regularizer)
        self.activity_regularizer = regularizers.get(activity_regularizer)

        self.W_constraint = constraints.get(W_constraint)
        self.b_constraint = constraints.get(b_constraint)

        self.bias = bias
        self.input_spec = [InputSpec(ndim=4)]
        self.initial_weights = weights
        super(CosineConvolution2D, self).__init__(**kwargs)

    def build(self, input_shape):
        if self.dim_ordering == 'th':
            stack_size = input_shape[1]
            self.W_shape = (self.nb_filter, stack_size, self.nb_row, self.nb_col)
            self.W_norm_shape = (1, stack_size, self.nb_row, self.nb_col)
        elif self.dim_ordering == 'tf':
            stack_size = input_shape[3]
            self.W_shape = (self.nb_row, self.nb_col, stack_size, self.nb_filter)
            self.W_norm_shape = (self.nb_row, self.nb_col, stack_size, 1)
        else:
            raise ValueError('Invalid dim_ordering:', self.dim_ordering)
        self.W = self.add_weight(self.W_shape,
                                 initializer=functools.partial(self.init,
                                                               dim_ordering=self.dim_ordering),
                                 name='{}_W'.format(self.name),
                                 regularizer=self.W_regularizer,
                                 constraint=self.W_constraint)

        self.W_norm = K.variable(np.ones(self.W_norm_shape), name='{}_W_norm'.format(self.name))

        if self.bias:
            self.b = self.add_weight((self.nb_filter,),
                                     initializer='zero',
                                     name='{}_b'.format(self.name),
                                     regularizer=self.b_regularizer,
                                     constraint=self.b_constraint)
        else:
            self.b = None

        if self.initial_weights is not None:
            self.set_weights(self.initial_weights)
            del self.initial_weights
        self.built = True

    def get_output_shape_for(self, input_shape):
        if self.dim_ordering == 'th':
            rows = input_shape[2]
            cols = input_shape[3]
        elif self.dim_ordering == 'tf':
            rows = input_shape[1]
            cols = input_shape[2]
        else:
            raise ValueError('Invalid dim_ordering:', self.dim_ordering)

        rows = conv_output_length(rows, self.nb_row,
                                  self.border_mode, self.subsample[0])
        cols = conv_output_length(cols, self.nb_col,
                                  self.border_mode, self.subsample[1])

        if self.dim_ordering == 'th':
            return (input_shape[0], self.nb_filter, rows, cols)
        elif self.dim_ordering == 'tf':
            return (input_shape[0], rows, cols, self.nb_filter)

    def call(self, x, mask=None):
        b, xb = 0., 0.
        if self.dim_ordering == 'th':
            W_sum_axes = [1, 2, 3]
            if self.bias:
                b = K.reshape(self.b, (self.nb_filter, 1, 1, 1))
                xb = 1.
        elif self.dim_ordering == 'tf':
            W_sum_axes = [0, 1, 2]
            if self.bias:
                b = K.reshape(self.b, (1, 1, 1, self.nb_filter))
                xb = 1.

        Wnorm = K.sqrt(K.sum(K.square(self.W), axis=W_sum_axes, keepdims=True) + K.square(b) + K.epsilon())
        xnorm = K.sqrt(K.conv2d(K.square(x), self.W_norm, strides=self.subsample,
                       border_mode=self.border_mode,
                       dim_ordering=self.dim_ordering,
                       filter_shape=self.W_norm_shape) + xb + K.epsilon())

        W = self.W / Wnorm

        output = K.conv2d(x, W, strides=self.subsample,
                          border_mode=self.border_mode,
                          dim_ordering=self.dim_ordering,
                          filter_shape=self.W_shape)

        if K.backend() == 'theano':
            xnorm = K.pattern_broadcast(xnorm, [False, True, False, False])

        output /= xnorm

        if self.bias:
            b /= Wnorm
            if self.dim_ordering == 'th':
                b = K.reshape(b, (1, self.nb_filter, 1, 1))
            elif self.dim_ordering == 'tf':
                b = K.reshape(b, (1, 1, 1, self.nb_filter))
            else:
                raise ValueError('Invalid dim_ordering:', self.dim_ordering)
            b /= xnorm
            output += b
        output = self.activation(output)
        return output

    def get_config(self):
        config = {'nb_filter': self.nb_filter,
                  'nb_row': self.nb_row,
                  'nb_col': self.nb_col,
                  'init': self.init.__name__,
                  'activation': self.activation.__name__,
                  'border_mode': self.border_mode,
                  'subsample': self.subsample,
                  'dim_ordering': self.dim_ordering,
                  'W_regularizer': self.W_regularizer.get_config() if self.W_regularizer else None,
                  'b_regularizer': self.b_regularizer.get_config() if self.b_regularizer else None,
                  'activity_regularizer': self.activity_regularizer.get_config() if self.activity_regularizer else None,
                  'W_constraint': self.W_constraint.get_config() if self.W_constraint else None,
                  'b_constraint': self.b_constraint.get_config() if self.b_constraint else None,
                  'bias': self.bias}
        base_config = super(CosineConvolution2D, self).get_config()
        return dict(list(base_config.items()) + list(config.items()))

CosineConv2D = CosineConvolution2D
get_custom_objects().update({"CosineConvolution2D": CosineConvolution2D})
get_custom_objects().update({"CosineConv2D": CosineConv2D})
>>>>>>> 7e48f49d
<|MERGE_RESOLUTION|>--- conflicted
+++ resolved
@@ -230,41 +230,6 @@
 get_custom_objects().update({"Deconv3D": Deconv3D})
 
 
-<<<<<<< HEAD
-class SubPixelUpscaling(Layer):
-
-    def __init__(self, scale_factor=2, dim_ordering='default', **kwargs):
-        super(SubPixelUpscaling, self).__init__(**kwargs)
-
-        self.scale_factor = scale_factor
-        self.dim_ordering = dim_ordering
-
-        if self.dim_ordering == 'default':
-            self.dim_ordering = K.image_dim_ordering()
-
-    def build(self, input_shape):
-        pass
-
-    def call(self, x, mask=None):
-        y = K.depth_to_space(x, self.scale_factor)
-        return y
-
-    def get_output_shape_for(self, input_shape):
-        if self.dim_ordering == 'th':
-            b, k, r, c = input_shape
-            return (b, k // (self.scale_factor ** 2), r * self.scale_factor, c * self.scale_factor)
-        else:
-            b, r, c, k = input_shape
-            return (b, r * self.scale_factor, c * self.scale_factor, k // (self.scale_factor ** 2))
-
-    def get_config(self):
-        config = {'scale_factor': self.scale_factor,
-                  'dim_ordering': self.dim_ordering}
-        base_config = super(SubPixelUpscaling, self).get_config()
-        return dict(list(base_config.items()) + list(config.items()))
-
-get_custom_objects().update({'SubPixelUpscaling': SubPixelUpscaling})
-=======
 class CosineConvolution2D(Layer):
     """Cosine Normalized Convolution operator for filtering windows of two-dimensional inputs.
     Cosine Normalization: Using Cosine Similarity Instead of Dot Product in Neural Networks
@@ -494,4 +459,38 @@
 CosineConv2D = CosineConvolution2D
 get_custom_objects().update({"CosineConvolution2D": CosineConvolution2D})
 get_custom_objects().update({"CosineConv2D": CosineConv2D})
->>>>>>> 7e48f49d
+
+
+class SubPixelUpscaling(Layer):
+
+    def __init__(self, scale_factor=2, dim_ordering='default', **kwargs):
+        super(SubPixelUpscaling, self).__init__(**kwargs)
+
+        self.scale_factor = scale_factor
+        self.dim_ordering = dim_ordering
+
+        if self.dim_ordering == 'default':
+            self.dim_ordering = K.image_dim_ordering()
+
+    def build(self, input_shape):
+        pass
+
+    def call(self, x, mask=None):
+        y = K.depth_to_space(x, self.scale_factor)
+        return y
+
+    def get_output_shape_for(self, input_shape):
+        if self.dim_ordering == 'th':
+            b, k, r, c = input_shape
+            return (b, k // (self.scale_factor ** 2), r * self.scale_factor, c * self.scale_factor)
+        else:
+            b, r, c, k = input_shape
+            return (b, r * self.scale_factor, c * self.scale_factor, k // (self.scale_factor ** 2))
+
+    def get_config(self):
+        config = {'scale_factor': self.scale_factor,
+                  'dim_ordering': self.dim_ordering}
+        base_config = super(SubPixelUpscaling, self).get_config()
+        return dict(list(base_config.items()) + list(config.items()))
+
+get_custom_objects().update({'SubPixelUpscaling': SubPixelUpscaling})