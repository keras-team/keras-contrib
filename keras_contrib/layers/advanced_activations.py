from keras import initializers
from keras import regularizers
from keras import constraints
from keras.layers import Layer
from keras.layers import InputSpec
from keras import backend as K
<<<<<<< HEAD
from keras.utils import get_custom_objects
from keras_contrib.utils.test_utils import to_tuple
=======
>>>>>>> 1a0afb1e


class PELU(Layer):
    """Parametric Exponential Linear Unit.

    It follows:
    `f(x) = alphas * (exp(x / betas) - 1) for x < 0`,
    `f(x) = (alphas / betas) * x for x >= 0`,
    where `alphas` & `betas` are learned arrays with the same shape as x.

    # Input shape
        Arbitrary. Use the keyword argument `input_shape`
        (tuple of integers, does not include the samples axis)
        when using this layer as the first layer in a model.

    # Output shape
        Same shape as the input.

    # Arguments
        alphas_initializer: initialization function for the alpha variable weights.
        betas_initializer: initialization function for the beta variable weights.
        weights: initial weights, as a list of a single Numpy array.
        shared_axes: the axes along which to share learnable
            parameters for the activation function.
            For example, if the incoming feature maps
            are from a 2D convolution
            with output shape `(batch, height, width, channels)`,
            and you wish to share parameters across space
            so that each filter only has one set of parameters,
            set `shared_axes=[1, 2]`.

    # References
        - [Parametric exponential linear unit for deep convolutional neural networks](
           https://arxiv.org/abs/1605.09332v3)
    """

    def __init__(self, alpha_initializer='ones',
                 alpha_regularizer=None,
                 alpha_constraint=None,
                 beta_initializer='ones',
                 beta_regularizer=None,
                 beta_constraint=None,
                 shared_axes=None,
                 **kwargs):
        super(PELU, self).__init__(**kwargs)
        self.supports_masking = True
        self.alpha_initializer = initializers.get(alpha_initializer)
        self.alpha_regularizer = regularizers.get(alpha_regularizer)
        self.alpha_constraint = constraints.get(alpha_constraint)
        self.beta_initializer = initializers.get(beta_initializer)
        self.beta_regularizer = regularizers.get(beta_regularizer)
        self.beta_constraint = constraints.get(beta_constraint)
        if shared_axes is None:
            self.shared_axes = None
        elif not isinstance(shared_axes, (list, tuple)):
            self.shared_axes = [shared_axes]
        else:
            self.shared_axes = list(shared_axes)

    def build(self, input_shape):
        input_shape = to_tuple(input_shape)
        param_shape = list(input_shape[1:])
        self.param_broadcast = [False] * len(param_shape)
        if self.shared_axes is not None:
            for i in self.shared_axes:
                param_shape[i - 1] = 1
                self.param_broadcast[i - 1] = True

        param_shape = tuple(param_shape)
        # Initialised as ones to emulate the default ELU
        self.alpha = self.add_weight(shape=param_shape,
                                     name='alpha',
                                     initializer=self.alpha_initializer,
                                     regularizer=self.alpha_regularizer,
                                     constraint=self.alpha_constraint)
        self.beta = self.add_weight(shape=param_shape,
                                    name='beta',
                                    initializer=self.beta_initializer,
                                    regularizer=self.beta_regularizer,
                                    constraint=self.beta_constraint)

        # Set input spec
        axes = {}
        if self.shared_axes:
            for i in range(1, len(input_shape)):
                if i not in self.shared_axes:
                    axes[i] = input_shape[i]
        self.input_spec = InputSpec(ndim=len(input_shape), axes=axes)
        self.built = True

    def call(self, x, mask=None):
        if K.backend() == 'theano':
            pos = K.relu(x) * (K.pattern_broadcast(self.alpha, self.param_broadcast) /
                               K.pattern_broadcast(self.beta, self.param_broadcast))
            neg = (K.pattern_broadcast(self.alpha, self.param_broadcast) *
                   (K.exp((-K.relu(-x))
                          / K.pattern_broadcast(self.beta, self.param_broadcast)) - 1))
        else:
            pos = K.relu(x) * self.alpha / self.beta
            neg = self.alpha * (K.exp((-K.relu(-x)) / self.beta) - 1)
        return neg + pos

    def get_config(self):
        config = {
            'alpha_initializer': initializers.serialize(self.alpha_initializer),
            'alpha_regularizer': regularizers.serialize(self.alpha_regularizer),
            'alpha_constraint': constraints.serialize(self.alpha_constraint),
            'beta_initializer': initializers.serialize(self.beta_initializer),
            'beta_regularizer': regularizers.serialize(self.beta_regularizer),
            'beta_constraint': constraints.serialize(self.beta_constraint),
            'shared_axes': self.shared_axes
        }
        base_config = super(PELU, self).get_config()
        return dict(list(base_config.items()) + list(config.items()))

    def compute_output_shape(self, input_shape):
        return input_shape


class SReLU(Layer):
    """S-shaped Rectified Linear Unit.

    It follows:
    `f(x) = t^r + a^r(x - t^r) for x >= t^r`,
    `f(x) = x for t^r > x > t^l`,
    `f(x) = t^l + a^l(x - t^l) for x <= t^l`.

    # Input shape
        Arbitrary. Use the keyword argument `input_shape`
        (tuple of integers, does not include the samples axis)
        when using this layer as the first layer in a model.

    # Output shape
        Same shape as the input.

    # Arguments
        t_left_initializer: initializer function for the left part intercept
        a_left_initializer: initializer function for the left part slope
        t_right_initializer: initializer function for the right part intercept
        a_right_initializer: initializer function for the right part slope
        shared_axes: the axes along which to share learnable
            parameters for the activation function.
            For example, if the incoming feature maps
            are from a 2D convolution
            with output shape `(batch, height, width, channels)`,
            and you wish to share parameters across space
            so that each filter only has one set of parameters,
            set `shared_axes=[1, 2]`.

    # References
        - [Deep Learning with S-shaped Rectified Linear Activation Units](
           http://arxiv.org/abs/1512.07030)
    """

    def __init__(self, t_left_initializer='zeros',
                 a_left_initializer=initializers.RandomUniform(minval=0, maxval=1),
                 t_right_initializer=initializers.RandomUniform(minval=0, maxval=5),
                 a_right_initializer='ones',
                 shared_axes=None,
                 **kwargs):
        super(SReLU, self).__init__(**kwargs)
        self.supports_masking = True
        self.t_left_initializer = initializers.get(t_left_initializer)
        self.a_left_initializer = initializers.get(a_left_initializer)
        self.t_right_initializer = initializers.get(t_right_initializer)
        self.a_right_initializer = initializers.get(a_right_initializer)
        if shared_axes is None:
            self.shared_axes = None
        elif not isinstance(shared_axes, (list, tuple)):
            self.shared_axes = [shared_axes]
        else:
            self.shared_axes = list(shared_axes)

    def build(self, input_shape):
        input_shape = to_tuple(input_shape)
        param_shape = list(input_shape[1:])
        self.param_broadcast = [False] * len(param_shape)
        if self.shared_axes is not None:
            for i in self.shared_axes:
                param_shape[i - 1] = 1
                self.param_broadcast[i - 1] = True

        param_shape = tuple(param_shape)

        self.t_left = self.add_weight(shape=param_shape,
                                      name='t_left',
                                      initializer=self.t_left_initializer)

        self.a_left = self.add_weight(shape=param_shape,
                                      name='a_left',
                                      initializer=self.a_left_initializer)

        self.t_right = self.add_weight(shape=param_shape,
                                       name='t_right',
                                       initializer=self.t_right_initializer)

        self.a_right = self.add_weight(shape=param_shape,
                                       name='a_right',
                                       initializer=self.a_right_initializer)

        # Set input spec
        axes = {}
        if self.shared_axes:
            for i in range(1, len(input_shape)):
                if i not in self.shared_axes:
                    axes[i] = input_shape[i]
        self.input_spec = InputSpec(ndim=len(input_shape), axes=axes)
        self.built = True

    def call(self, x, mask=None):
        # ensure the the right part is always to the right of the left
        t_right_actual = self.t_left + K.abs(self.t_right)

        if K.backend() == 'theano':
            t_left = K.pattern_broadcast(self.t_left, self.param_broadcast)
            a_left = K.pattern_broadcast(self.a_left, self.param_broadcast)
            a_right = K.pattern_broadcast(self.a_right, self.param_broadcast)
            t_right_actual = K.pattern_broadcast(t_right_actual,
                                                 self.param_broadcast)
        else:
            t_left = self.t_left
            a_left = self.a_left
            a_right = self.a_right

        y_left_and_center = t_left + K.relu(x - t_left,
                                            a_left,
                                            t_right_actual - t_left)
        y_right = K.relu(x - t_right_actual) * a_right
        return y_left_and_center + y_right

    def get_config(self):
        config = {
            't_left_initializer': self.t_left_initializer,
            'a_left_initializer': self.a_left_initializer,
            't_right_initializer': self.t_right_initializer,
            'a_right_initializer': self.a_right_initializer,
            'shared_axes': self.shared_axes
        }
        base_config = super(SReLU, self).get_config()
        return dict(list(base_config.items()) + list(config.items()))

    def compute_output_shape(self, input_shape):
        return input_shape


class Swish(Layer):
    """ Swish (Ramachandranet al., 2017)

    # Input shape
        Arbitrary. Use the keyword argument `input_shape`
        (tuple of integers, does not include the samples axis)
        when using this layer as the first layer in a model.

    # Output shape
        Same shape as the input.

    # Arguments
        beta: float >= 0. Scaling factor
            if set to 1 and trainable set to False (default),
            Swish equals the SiLU activation (Elfwing et al., 2017)
        trainable: whether to learn the scaling factor during training or not

    # References
        - [Searching for Activation Functions](https://arxiv.org/abs/1710.05941)
        - [Sigmoid-weighted linear units for neural network function
           approximation in reinforcement learning](https://arxiv.org/abs/1702.03118)
    """

    def __init__(self, beta=1.0, trainable=False, **kwargs):
        super(Swish, self).__init__(**kwargs)
        self.supports_masking = True
        self.beta = beta
        self.trainable = trainable

    def build(self, input_shape):
        input_shape = to_tuple(input_shape)
        self.scaling_factor = K.variable(self.beta,
                                         dtype=K.floatx(),
                                         name='scaling_factor')
        if self.trainable:
            self._trainable_weights.append(self.scaling_factor)
        super(Swish, self).build(input_shape)

    def call(self, inputs, mask=None):
        return inputs * K.sigmoid(self.scaling_factor * inputs)

    def get_config(self):
        config = {'beta': self.get_weights()[0] if self.trainable else self.beta,
                  'trainable': self.trainable}
        base_config = super(Swish, self).get_config()
        return dict(list(base_config.items()) + list(config.items()))

    def compute_output_shape(self, input_shape):
        return input_shape


class SineReLU(Layer):
    """Sine Rectified Linear Unit to generate oscilations.

    It allows an oscilation in the gradients when the weights are negative.
    The oscilation can be controlled with a parameter, which makes it be close
    or equal to zero. The functional is diferentiable at any point due to
    its derivative.
    For instance, at 0, the derivative of 'sin(0) - cos(0)'
    is 'cos(0) + sin(0)' which is 1.

    # Input shape
        Arbitrary. Use the keyword argument `input_shape`
        (tuple of integers, does not include the samples axis)
        when using this layer as the first layer in a model.

    # Output shape
        Same shape as the input.

    # Arguments
        epsilon: float. Hyper-parameter used to control the amplitude of the
            sinusoidal wave when weights are negative.
            The default value, 0.0025, since it works better for CNN layers and
            those are the most used layers nowadays.
            When using Dense Networks, try something around 0.006.

    # References:
        - [SineReLU: An Alternative to the ReLU Activation Function](
           https://medium.com/@wilder.rodrigues/sinerelu-an-alternative-to-the-relu-activation-function-e46a6199997d).

        This function was
        first introduced at the Codemotion Amsterdam 2018 and then at
        the DevDays, in Vilnius, Lithuania.
        It has been extensively tested with Deep Nets, CNNs,
        LSTMs, Residual Nets and GANs, based
        on the MNIST, Kaggle Toxicity and IMDB datasets.

    # Performance:

        - Fashion MNIST
          * Mean of 6 runs per Activation Function
            * Fully Connection Network
              - SineReLU: loss mean -> 0.3522; accuracy mean -> 89.18;
                  mean of std loss -> 0.08375204467435822
              - LeakyReLU: loss mean-> 0.3553; accuracy mean -> 88.98;
              mean of std loss -> 0.0831161868455245
              - ReLU: loss mean -> 0.3519; accuracy mean -> 88.84;
              mean of std loss -> 0.08358816501301362
            * Convolutional Neural Network
              - SineReLU: loss mean -> 0.2180; accuracy mean -> 92.49;
              mean of std loss -> 0.0781155784858847
              - LeakyReLU: loss mean -> 0.2205; accuracy mean -> 92.37;
              mean of std loss -> 0.09273670474788205
              - ReLU: loss mean -> 0.2144; accuracy mean -> 92.45;
              mean of std loss -> 0.09396114585977
        - MNIST
          * Mean of 6 runs per Activation Function
            * Fully Connection Network
              - SineReLU: loss mean -> 0.0623; accuracy mean -> 98.53;
              mean of std loss -> 0.06012015231824904
              - LeakyReLU: loss mean-> 0.0623; accuracy mean -> 98.50;
              mean of std loss -> 0.06052147632835356
              - ReLU: loss mean -> 0.0605; accuracy mean -> 98.49;
              mean of std loss -> 0.059599885665016096
            * Convolutional Neural Network
              - SineReLU: loss mean -> 0.0198; accuracy mean -> 99.51;
              mean of std loss -> 0.0425338329550847
              - LeakyReLU: loss mean -> 0.0216; accuracy mean -> 99.40;
              mean of std loss -> 0.04834468835196667
              - ReLU: loss mean -> 0.0185; accuracy mean -> 99.49;
              mean of std loss -> 0.05503719489690131

    # Jupyter Notebooks
        - https://github.com/ekholabs/DLinK/blob/master/notebooks/keras

    # Examples
        The Advanced Activation function SineReLU have to be imported from the
        keras_contrib.layers package.

        To see full source-code of this architecture and other examples,
        please follow this link: https://github.com/ekholabs/DLinK

        ```python
            model = Sequential()
            model.add(Dense(128, input_shape = (784,)))
            model.add(SineReLU())
            model.add(Dropout(0.2))

            model.add(Dense(256))
            model.add(SineReLU())
            model.add(Dropout(0.3))

            model.add(Dense(1024))
            model.add(SineReLU())
            model.add(Dropout(0.5))

            model.add(Dense(10, activation = 'softmax'))
        ```
    """

    def __init__(self, epsilon=0.0025, **kwargs):
        super(SineReLU, self).__init__(**kwargs)
        self.supports_masking = True
        self.epsilon = K.cast_to_floatx(epsilon)

    def call(self, Z):
        m = self.epsilon * (K.sin(Z) - K.cos(Z))
        A = K.maximum(m, Z)
        return A

    def get_config(self):
        config = {'epsilon': float(self.epsilon)}
        base_config = super(SineReLU, self).get_config()
        return dict(list(base_config.items()) + list(config.items()))

    def compute_output_shape(self, input_shape):
        return input_shape<|MERGE_RESOLUTION|>--- conflicted
+++ resolved
@@ -4,11 +4,7 @@
 from keras.layers import Layer
 from keras.layers import InputSpec
 from keras import backend as K
-<<<<<<< HEAD
-from keras.utils import get_custom_objects
 from keras_contrib.utils.test_utils import to_tuple
-=======
->>>>>>> 1a0afb1e
 
 
 class PELU(Layer):
