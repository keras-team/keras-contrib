# -*- coding: utf-8 -*-
"""DenseNet models for Keras.

# Reference

- [Densely Connected Convolutional Networks](https://arxiv.org/pdf/1608.06993.pdf)
- [The One Hundred Layers Tiramisu: Fully Convolutional DenseNets for Semantic Segmentation](https://arxiv.org/pdf/1611.09326.pdf)
"""
from __future__ import print_function
from __future__ import absolute_import
from __future__ import division

import warnings

from keras.models import Model
from keras.layers.core import Dense, Dropout, Activation, Reshape
<<<<<<< HEAD
from keras.layers.convolutional import Conv2D, Conv2DTranspose, UpSampling2D
from keras.layers.pooling import AveragePooling2D
from keras.layers.pooling import GlobalAveragePooling2D
from keras.layers import Input, merge
from keras.layers.merge import concatenate
=======
from keras.layers import Convolution2D, Deconvolution2D, AtrousConvolution2D, UpSampling2D
from keras.layers.merge import concatenate
from keras.layers.pooling import AveragePooling2D
from keras.layers.pooling import GlobalAveragePooling2D
from keras.layers import Input, merge, Conv2D
>>>>>>> fcd054fe
from keras.layers.normalization import BatchNormalization
from keras.regularizers import l2
from keras.utils.layer_utils import convert_all_kernels_in_model
from keras.utils.data_utils import get_file
from keras.engine.topology import get_source_inputs
from keras.applications.imagenet_utils import _obtain_input_shape
import keras.backend as K

from keras_contrib.layers.convolutional import SubPixelUpscaling

TH_WEIGHTS_PATH = 'https://github.com/titu1994/DenseNet/releases/download/v2.0/DenseNet-40-12-Theano-Backend-TH-dim-ordering.h5'
TF_WEIGHTS_PATH = 'https://github.com/titu1994/DenseNet/releases/download/v2.0/DenseNet-40-12-Tensorflow-Backend-TF-dim-ordering.h5'
TH_WEIGHTS_PATH_NO_TOP = 'https://github.com/titu1994/DenseNet/releases/download/v2.0/DenseNet-40-12-Theano-Backend-TH-dim-ordering-no-top.h5'
TF_WEIGHTS_PATH_NO_TOP = 'https://github.com/titu1994/DenseNet/releases/download/v2.0/DenseNet-40-12-Tensorflow-Backend-TF-dim-ordering-no-top.h5'


def DenseNet(depth=40, nb_dense_block=3, growth_rate=12, nb_filter=16, nb_layers_per_block=-1,
             bottleneck=False, reduction=0.0, dropout_rate=0.0, weight_decay=1E-4,
             include_top=True, weights='cifar10', input_tensor=None, input_shape=None,
             classes=10, dilation_rate=1, pooling="avg"):
    """Instantiate the DenseNet architecture,
        optionally loading weights pre-trained
        on CIFAR-10. Note that when using TensorFlow,
        for best performance you should set
        `image_dim_ordering="tf"` in your Keras config
        at ~/.keras/keras.json.

        The model and the weights are compatible with both
        TensorFlow and Theano. The dimension ordering
        convention used by the model is the one
        specified in your Keras config file.

        # Arguments
            depth: Number of layers in the DenseNet. May be None if
                nb_dense_block and nb_layers_per_block are set.
            nb_dense_block: number of dense blocks to add to end (generally = 3)
            growth_rate: number of filters to add per dense block
            nb_filter: initial number of filters. -1 indicates initial
                number of filters is 2 * growth_rate
            nb_layers_per_block: number of layers in each dense block.
                Can be a -1, positive integer or a list.
                If -1, calculates nb_layer_per_block from the network depth.
                If positive integer, a set number of layers per dense block.
                If list, nb_layer is used as provided. Note that list size must
                be (nb_dense_block + 1)
            bottleneck: flag to add bottleneck blocks in between dense blocks
            reduction: reduction factor of transition blocks.
                Note : reduction value is inverted to compute compression.
            dropout_rate: dropout rate
            weight_decay: weight decay factor
            include_top: whether to include the fully-connected
                layer at the top of the network.
            weights: one of `None` (random initialization) or
                "cifar10" (pre-training on CIFAR-10)..
            input_tensor: optional Keras tensor (i.e. output of `layers.Input()`)
                to use as image input for the model.
            input_shape: optional shape tuple, only to be specified
                if `include_top` is False (otherwise the input shape
                has to be `(32, 32, 3)` (with `tf` dim ordering)
                or `(3, 32, 32)` (with `th` dim ordering).
                It should have exactly 3 inputs channels,
                and width and height should be no smaller than 8.
                E.g. `(200, 200, 3)` would be one valid value.
            classes: optional number of classes to classify images
                into, only to be specified if `include_top` is True, and
                if no `weights` argument is specified.
            dilation_rate: an integer or tuple/list of 2 integers, specifying
                the dilation rate to use for dilated convolution. Can be a
                single integer to specify the same value for all spatial
                dimensions.
            pooling: Data pooling to reduce resolution, one of "avg", "max", None

        # Returns
            A Keras model instance.
        """

    if weights not in {'cifar10', None}:
        raise ValueError('The `weights` argument should be either '
                         '`None` (random initialization) or `cifar10` '
                         '(pre-training on CIFAR-10).')

    if weights == 'cifar10' and include_top and classes != 10:
        raise ValueError('If using `weights` as CIFAR 10 with `include_top`'
                         ' as true, `classes` should be 10')

    # Determine proper input shape
    input_shape = _obtain_input_shape(input_shape,
                                      default_size=32,
                                      min_size=8,
<<<<<<< HEAD
                                      data_format=K.image_data_format(),
                                      # If doing segmentation we still include
                                      # top but _obtain_input_shape only
                                      # supports labeling.
                                      include_top=(include_top and dilation_rate is 1))
=======
                                      data_format=K.image_dim_ordering(),
                                      include_top=include_top)
>>>>>>> fcd054fe

    if input_tensor is None:
        img_input = Input(shape=input_shape)
    else:
        if not K.is_keras_tensor(input_tensor):
            img_input = Input(tensor=input_tensor, shape=input_shape)
        else:
            img_input = input_tensor

    x = __create_dense_net(classes, img_input, include_top, depth, nb_dense_block,
                           growth_rate, nb_filter, nb_layers_per_block, bottleneck,
                           reduction, dropout_rate, weight_decay, dilation_rate,
                           pooling, input_shape)

    # Ensure that the model takes into account
    # any potential predecessors of `input_tensor`.
    if input_tensor is not None:
        inputs = get_source_inputs(input_tensor)
    else:
        inputs = img_input
    # Create model.
    model = Model(inputs, x, name='densenet')

    # load weights
    if weights == 'cifar10':
        if (depth == 40) and (nb_dense_block == 3) and (growth_rate == 12) and (nb_filter == 16) and \
                (bottleneck is False) and (reduction == 0.0) and (dropout_rate == 0.0) and (weight_decay == 1E-4):
            # Default parameters match. Weights for this model exist:

            if K.image_data_format() == 'channels_first':
                if include_top:
                    weights_path = get_file('densenet_40_12_th_dim_ordering_th_kernels.h5',
                                            TH_WEIGHTS_PATH,
                                            cache_subdir='models')
                else:
                    weights_path = get_file('densenet_40_12_th_dim_ordering_th_kernels_no_top.h5',
                                            TH_WEIGHTS_PATH_NO_TOP,
                                            cache_subdir='models')

                model.load_weights(weights_path)

                if K.backend() == 'tensorflow':
                    warnings.warn('You are using the TensorFlow backend, yet you '
                                  'are using the Theano '
                                  'image dimension ordering convention '
                                  '(`image_dim_ordering="th"`). '
                                  'For best performance, set '
                                  '`image_dim_ordering="tf"` in '
                                  'your Keras config '
                                  'at ~/.keras/keras.json.')
                    convert_all_kernels_in_model(model)
            else:
                if include_top:
                    weights_path = get_file('densenet_40_12_tf_dim_ordering_tf_kernels.h5',
                                            TF_WEIGHTS_PATH,
                                            cache_subdir='models')
                else:
                    weights_path = get_file('densenet_40_12_tf_dim_ordering_tf_kernels_no_top.h5',
                                            TF_WEIGHTS_PATH_NO_TOP,
                                            cache_subdir='models')

                model.load_weights(weights_path)

                if K.backend() == 'theano':
                    convert_all_kernels_in_model(model)

    return model


def DenseNetFCN(input_shape, nb_dense_block=5, growth_rate=16, nb_layers_per_block=4,
                reduction=0.0, dropout_rate=0.0, weight_decay=1E-4, init_conv_filters=48,
                include_top=True, weights=None, input_tensor=None, classes=1,
                upsampling_conv=128, upsampling_type='upsampling', batchsize=None,
                dilation_rate=1):
    """Instantiate the DenseNet FCN architecture.
        Note that when using TensorFlow,
        for best performance you should set
        `image_dim_ordering="tf"` in your Keras config
        at ~/.keras/keras.json.

        # Arguments
            nb_dense_block: number of dense blocks to add to end (generally = 3)
            growth_rate: number of filters to add per dense block
            nb_layers_per_block: number of layers in each dense block.
                Can be a positive integer or a list.
                If positive integer, a set number of layers per dense block.
                If list, nb_layer is used as provided. Note that list size must
                be (nb_dense_block + 1)
            reduction: reduction factor of transition blocks.
                Note : reduction value is inverted to compute compression.
            dropout_rate: dropout rate
            weight_decay: weight decay factor
            init_conv_filters: number of layers in the initial convolution layer
            include_top: whether to include the fully-connected
                layer at the top of the network.
            weights: one of `None` (random initialization) or
                "cifar10" (pre-training on CIFAR-10)..
            input_tensor: optional Keras tensor (i.e. output of `layers.Input()`)
                to use as image input for the model.
            input_shape: optional shape tuple, only to be specified
                if `include_top` is False (otherwise the input shape
                has to be `(32, 32, 3)` (with `tf` dim ordering)
                or `(3, 32, 32)` (with `th` dim ordering).
                It should have exactly 3 inputs channels,
                and width and height should be no smaller than 8.
                E.g. `(200, 200, 3)` would be one valid value.
            classes: optional number of classes to classify images
                into, only to be specified if `include_top` is True, and
                if no `weights` argument is specified.
            upsampling_conv: number of convolutional layers in upsampling via subpixel convolution
            upsampling_type: Can be one of 'upsampling', 'deconv', 'atrous' and
                'subpixel'. Defines type of upsampling algorithm used.
            batchsize: Fixed batch size. This is a temporary requirement for
                computation of output shape in the case of Deconvolution2D layers.
                Parameter will be removed in next iteration of Keras, which infers
                output shape of deconvolution layers automatically.

        # Returns
            A Keras model instance.
    """

    if weights not in {None}:
        raise ValueError('The `weights` argument should be '
                         '`None` (random initialization) as no '
                         'model weights are provided.')

    upsampling_type = upsampling_type.lower()

    if upsampling_type not in ['upsampling', 'deconv', 'atrous', 'subpixel']:
        raise ValueError('Parameter "upsampling_type" must be one of "upsampling", '
                         '"deconv", "atrous" or "subpixel".')

    if upsampling_type == 'deconv' and batchsize is None:
        raise ValueError('If "upsampling_type" is deconvoloution, then a fixed '
                         'batch size must be provided in batchsize parameter.')

    if input_shape is None:
        raise ValueError(
            'For fully convolutional models, input shape must be supplied.')

    if type(nb_layers_per_block) is not list and nb_dense_block < 1:
        raise ValueError('Number of dense layers per block must be greater than 1. Argument '
                         'value was %d.' % (nb_layers_per_block))

    if upsampling_type == 'atrous':
        warnings.warn('Atrous Convolution upsampling does not correctly work (see https://github.com/fchollet/keras/issues/4018).\n'
                      'Switching to `upsampling` type upscaling.')
        upsampling_type = 'upsampling'

    # Determine proper input shape
    input_shape = _obtain_input_shape(input_shape,
                                      default_size=32,
                                      min_size=16,
<<<<<<< HEAD
                                      data_format=K.image_data_format(),
                                      # If doing segmentation we still include top
                                      # but _obtain_input_shape only supports
                                      # labeling, not segmentation networks.
                                      include_top=False)
=======
                                      data_format=K.image_dim_ordering(),
                                      include_top=include_top)
>>>>>>> fcd054fe

    if input_tensor is None:
        img_input = Input(shape=input_shape)
    else:
        if not K.is_keras_tensor(input_tensor):
            img_input = Input(tensor=input_tensor, shape=input_shape)
        else:
            img_input = input_tensor

    x = __create_fcn_dense_net(classes, img_input, include_top, nb_dense_block,
                               growth_rate, reduction, dropout_rate, weight_decay,
                               nb_layers_per_block, upsampling_conv, upsampling_type,
                               batchsize, init_conv_filters, input_shape)

    # Ensure that the model takes into account
    # any potential predecessors of `input_tensor`.
    if input_tensor is not None:
        inputs = get_source_inputs(input_tensor)
    else:
        inputs = img_input
    # Create model.
    model = Model(inputs, x, name='fcn-densenet')

    return model


def __conv_block(ip, nb_filter, bottleneck=False, dropout_rate=None, weight_decay=1E-4):
    ''' Apply BatchNorm, Relu, 3x3 Conv2D, optional bottleneck block and dropout

    Args:
        ip: Input keras tensor
        nb_filter: number of filters
        bottleneck: add bottleneck block
        dropout_rate: dropout rate
        weight_decay: weight decay factor

    Returns: keras tensor with batch_norm, relu and convolution2d added (optional bottleneck)
    '''

    concat_axis = 1 if K.image_data_format() == "channels_first" else -1

    x = BatchNormalization(axis=concat_axis, gamma_regularizer=l2(weight_decay),
                           beta_regularizer=l2(weight_decay))(ip)
    x = Activation('relu')(x)

    if bottleneck:
        # Obtained from
        # https://github.com/liuzhuang13/DenseNet/blob/master/densenet.lua
        inter_channel = nb_filter * 4

        x = Conv2D(inter_channel, (1, 1), kernel_initializer='he_uniform', padding='same', use_bias=False,
<<<<<<< HEAD
                   kernel_regularizer=l2(weight_decay))(x)
=======
                          kernel_regularizer=l2(weight_decay))(x)
>>>>>>> fcd054fe

        if dropout_rate:
            x = Dropout(dropout_rate)(x)

        x = BatchNormalization(mode=0, axis=concat_axis, gamma_regularizer=l2(weight_decay),
                               beta_regularizer=l2(weight_decay))(x)
        x = Activation('relu')(x)

    x = Conv2D(nb_filter, (3, 3), kernel_initializer="he_uniform", padding="same", use_bias=False,
<<<<<<< HEAD
               kernel_regularizer=l2(weight_decay))(x)
=======
                      kernel_regularizer=l2(weight_decay))(x)
>>>>>>> fcd054fe
    if dropout_rate:
        x = Dropout(dropout_rate)(x)

    return x


def __transition_block(ip, nb_filter, compression=1.0, dropout_rate=None,
                       weight_decay=1E-4, dilation_rate=1, pooling="avg"):
    ''' Apply BatchNorm, Relu 1x1, Conv2D, optional compression, dropout and Maxpooling2D

    Args:
        ip: keras tensor
        nb_filter: number of filters
        compression: calculated as 1 - reduction. Reduces the number of feature maps
                    in the transition block.
        dropout_rate: dropout rate
        weight_decay: weight decay factor
        dilation_rate: an integer or tuple/list of 2 integers, specifying the dilation rate to
        use for dilated convolution. Can be a single integer to specify the same value for
        all spatial dimensions.

    Returns: keras tensor, after applying batch_norm, relu-conv, dropout, maxpool
    '''

    concat_axis = 1 if K.image_data_format() == 'channels_first' else -1

    x = BatchNormalization(axis=concat_axis, gamma_regularizer=l2(weight_decay),
                           beta_regularizer=l2(weight_decay))(ip)
    x = Activation('relu')(x)
<<<<<<< HEAD
    x = Conv2D(int(nb_filter * compression), (1, 1), kernel_initializer="he_uniform", padding="same", use_bias=False,
               kernel_regularizer=l2(weight_decay), dilation_rate=dilation_rate)(x)
=======
    x = Conv2D(nb_filter, (3, 3), kernel_initializer="he_uniform", padding="same", use_bias=False,
               kernel_regularizer=l2(weight_decay))(x)
>>>>>>> fcd054fe
    if dropout_rate:
        x = Dropout(dropout_rate)(x)

    if pooling == "avg":
        x = AveragePooling2D((2, 2), strides=(2, 2))(x)
    elif pooling == "max":
        x = MaxPooling2D((2, 2), strides=(2, 2))(x)

    return x


def __dense_block(x, nb_layers, nb_filter, growth_rate, bottleneck=False, dropout_rate=None, weight_decay=1E-4,
                  grow_nb_filters=True, return_concat_list=False):
    ''' Build a dense_block where the output of each conv_block is fed to subsequent ones

    Args:
        x: keras tensor
        nb_layers: the number of layers of conv_block to append to the model.
        nb_filter: number of filters
        growth_rate: growth rate
        bottleneck: bottleneck block
        dropout_rate: dropout rate
        weight_decay: weight decay factor
        grow_nb_filters: flag to decide to allow number of filters to grow
        return_concat_list: return the list of feature maps along with the actual output

    Returns: keras tensor with nb_layers of conv_block appended
    '''

    concat_axis = 1 if K.image_data_format() == 'channels_first' else -1

    x_list = [x]

    for i in range(nb_layers):
        x = __conv_block(x, growth_rate, bottleneck,
                         dropout_rate, weight_decay)
        x_list.append(x)

<<<<<<< HEAD
        x = merge(x_list, mode='concat', concat_axis=concat_axis)
        # x = concatenate(x_list, concat_axis)
=======
        x1 = concatenate(x_list, axis=concat_axis)
        #x = merge(x_list, mode='concat', concat_axis=concat_axis)
>>>>>>> fcd054fe

        if grow_nb_filters:
            nb_filter += growth_rate

    if return_concat_list:
        return x1, nb_filter, x_list
    else:
        return x1, nb_filter


def __transition_up_block(ip, nb_filters, type='upsampling', output_shape=None, weight_decay=1E-4):
    ''' SubpixelConvolutional Upscaling (factor = 2)

    Args:
        ip: keras tensor
        nb_filters: number of layers
        type: can be 'upsampling', 'subpixel', 'deconv', or 'atrous'. Determines type of upsampling performed
        output_shape: required if type = 'deconv'. Output shape of tensor
        weight_decay: weight decay factor

    Returns: keras tensor, after applying upsampling operation.
    '''

    if type == 'upsampling':
        x = UpSampling2D()(ip)
    elif type == 'subpixel':
<<<<<<< HEAD
        x = Conv2D(nb_filters, 3, 3, activation="relu", padding='same', kernel_regularizer=l2(weight_decay),
                   use_bias=False, kernel_initializer='he_uniform')(ip)
        x = SubPixelUpscaling(scale_factor=2)(x)
        x = Conv2D(nb_filters, 3, 3, activation="relu", padding='same', kernel_regularizer=l2(weight_decay),
                   use_bias=False, kernel_initializer='he_uniform')(x)
=======
        x = Conv2D(nb_filters, (3, 3), padding="same", kernel_regularizer=l2(weight_decay), activation='relu',
                   use_bias=False, kernel_initializer='he_uniform')(ip)
        #x = Convolution2D(nb_filters, 3, 3, activation="relu", border_mode='same', W_regularizer=l2(weight_decay),
        #                  bias=False, init='he_uniform')(ip)
        x = SubPixelUpscaling(scale_factor=2)(x)
        x = Conv2D(nb_filters, (3, 3), activation="relu", padding='same', kernel_regularizer=l2(weight_decay),
                          use_bias=False, kernel_initializer='he_uniform')(x)
>>>>>>> fcd054fe
    elif type == 'atrous':
        # waiting on https://github.com/fchollet/keras/issues/4018
        x = Conv2D(nb_filters, 3, 3, activation="relu", kernel_regularizer=l2(weight_decay),
                   use_bias=False, atrous_rate=(2, 2), kernel_initializer='he_uniform')(ip)
    else:
        x = Conv2DTranspose(nb_filters, 3, 3, output_shape, activation='relu', padding='same',
                            subsample=(2, 2), kernel_initializer='he_uniform')(ip)

    return x


def __create_dense_net(nb_classes, img_input, include_top, depth=40,
                       nb_dense_block=3, growth_rate=12, nb_filter=-1,
                       nb_layers_per_block=-1, bottleneck=False, reduction=0.0,
                       dropout_rate=None, weight_decay=1E-4, dilation_rate=1,
                       pooling="avg", input_shape=None):
    ''' Build the DenseNet model

    Args:
        nb_classes: number of classes
        img_input: tuple of shape (channels, rows, columns) or (rows, columns, channels)
        include_top: flag to include the final Dense layer
        depth: number or layers
        nb_dense_block: number of dense blocks to add to end (generally = 3)
        growth_rate: number of filters to add per dense block
        nb_filter: initial number of filters. Default -1 indicates initial number of filters is 2 * growth_rate
        nb_layers_per_block: number of layers in each dense block.
                Can be a -1, positive integer or a list.
                If -1, calculates nb_layer_per_block from the depth of the network.
                If positive integer, a set number of layers per dense block.
                If list, nb_layer is used as provided. Note that list size must
                be (nb_dense_block + 1)
        bottleneck: add bottleneck blocks
        reduction: reduction factor of transition blocks. Note : reduction value is inverted to compute compression
        dropout_rate: dropout rate
        weight_decay: weight decay
        dilation_rate: an integer or tuple/list of 2 integers, specifying
            the dilation rate to use for dilated convolution. Can be a
            single integer to specify the same value for all spatial
            dimensions.
        pooling: Data pooling to reduce resolution, one of "avg", "max", None
        input_shape: Only used for shape inference in fully convolutional networks.

    Returns: keras tensor with nb_layers of conv_block appended
    '''

    concat_axis = 1 if K.image_data_format() == 'channels_first' else -1

    if depth is not None:
        assert (depth - 4) % 3 == 0, "Depth must be nb_dense_block * N + 4"
    if reduction != 0.0:
        assert reduction <= 1.0 and reduction > 0.0, "reduction value must lie between 0.0 and 1.0"

    # layers in each dense block
    if type(nb_layers_per_block) is list or type(nb_layers_per_block) is tuple:
        nb_layers = list(nb_layers_per_block)  # Convert tuple to list

        assert len(nb_layers) == (nb_dense_block + 1), "If list, nb_layer is used as provided. " \
                                                       "Note that list size must be (nb_dense_block + 1)"
        final_nb_layer = nb_layers[-1]
        nb_layers = nb_layers[:-1]
    else:
        if nb_layers_per_block == -1:
            count = int((depth - 4) / 3)
            nb_layers = [count for _ in range(nb_dense_block)]
            final_nb_layer = count
        else:
            final_nb_layer = nb_layers_per_block
            nb_layers = [nb_layers_per_block] * nb_dense_block

    if bottleneck:
        nb_layers = [int(layer // 2) for layer in nb_layers]

    # compute initial nb_filter if -1, else accept users initial nb_filter
    if nb_filter <= 0:
        nb_filter = 2 * growth_rate

    # compute compression factor
    compression = 1.0 - reduction

    # Initial convolution
<<<<<<< HEAD
    x = Conv2D(nb_filter, (3, 3), kernel_initializer="he_uniform",
               padding="same", name="initial_conv2D", use_bias=False,
=======
    x = Conv2D(nb_filter, (3, 3), kernel_initializer="he_uniform", padding="same", name="initial_conv2D", use_bias=False,
>>>>>>> fcd054fe
               kernel_regularizer=l2(weight_decay))(img_input)

    # Add dense blocks
    for block_idx in range(nb_dense_block - 1):
        x, nb_filter = __dense_block(x, nb_layers[block_idx], nb_filter, growth_rate, bottleneck=bottleneck,
                                     dropout_rate=dropout_rate, weight_decay=weight_decay)
        # add transition_block
        x = __transition_block(x, nb_filter, compression=compression, dropout_rate=dropout_rate,
                               weight_decay=weight_decay, dilation_rate=dilation_rate, pooling=pooling)
        nb_filter = int(nb_filter * compression)

    # The last dense_block does not have a transition_block
    x, nb_filter = __dense_block(x, final_nb_layer, nb_filter, growth_rate, bottleneck=bottleneck,
                                 dropout_rate=dropout_rate, weight_decay=weight_decay)

    x = BatchNormalization(axis=concat_axis, gamma_regularizer=l2(weight_decay),
                           beta_regularizer=l2(weight_decay))(x)
    x = Activation('relu')(x)
    if pooling is not None:
        x = GlobalAveragePooling2D()(x)

<<<<<<< HEAD
    if include_top and pooling is not None:
        x = Dense(nb_classes, activation='softmax', kernel_regularizer=l2(
            weight_decay), bias_regularizer=l2(weight_decay))(x)
    elif include_top and pooling is None:
        x = Conv2D(nb_classes, (1, 1), activation='linear', padding='same', kernel_regularizer=l2(weight_decay),
                   use_bias=False)(x)

        if K.image_data_format() == 'channels_first':
            channel, row, col = input_shape
        else:
            row, col, channel = input_shape

        x = Reshape((row * col, nb_classes))(x)
        x = Activation('softmax')(x)
        x = Reshape((row, col, nb_classes))(x)
=======
    if include_top:
        x = Dense(nb_classes, activation='softmax', kernel_regularizer=l2(weight_decay), bias_regularizer=l2(weight_decay))(x)
>>>>>>> fcd054fe

    return x


def __create_fcn_dense_net(nb_classes, img_input, include_top, nb_dense_block=5, growth_rate=12,
                           reduction=0.0, dropout_rate=None, weight_decay=1E-4,
                           nb_layers_per_block=4, nb_upsampling_conv=128, upsampling_type='upsampling',
                           batchsize=None, init_conv_filters=48, input_shape=None):
    ''' Build the DenseNet model

    Args:
        nb_classes: number of classes
        img_input: tuple of shape (channels, rows, columns) or (rows, columns, channels)
        include_top: flag to include the final Dense layer
        nb_dense_block: number of dense blocks to add to end (generally = 3)
        growth_rate: number of filters to add per dense block
        reduction: reduction factor of transition blocks. Note : reduction value is inverted to compute compression
        dropout_rate: dropout rate
        weight_decay: weight decay
        nb_layers_per_block: number of layers in each dense block.
            Can be a positive integer or a list.
            If positive integer, a set number of layers per dense block.
            If list, nb_layer is used as provided. Note that list size must
            be (nb_dense_block + 1)
        nb_upsampling_conv: number of convolutional layers in upsampling via subpixel convolution
        upsampling_type: Can be one of 'upsampling', 'deconv', 'atrous' and
            'subpixel'. Defines type of upsampling algorithm used.
        batchsize: Fixed batch size. This is a temporary requirement for
            computation of output shape in the case of Deconvolution2D layers.
            Parameter will be removed in next iteration of Keras, which infers
            output shape of deconvolution layers automatically.
        input_shape: Only used for shape inference in fully convolutional networks.

    Returns: keras tensor with nb_layers of conv_block appended
    '''

    concat_axis = 1 if K.image_data_format() == "channels_first" else -1

    if concat_axis == 1:  # th dim ordering
        _, rows, cols = input_shape
    else:
        rows, cols, _ = input_shape

    if reduction != 0.0:
        assert reduction <= 1.0 and reduction > 0.0, "reduction value must lie between 0.0 and 1.0"

    # check if upsampling_conv has minimum number of filters
    # minimum is set to 12, as at least 3 color channels are needed for
    # correct upsampling
    assert nb_upsampling_conv > 12 and nb_upsampling_conv % 4 == 0, "Parameter `upsampling_conv` number of channels must " \
                                                                    "be a positive number divisible by 4 and greater " \
                                                                    "than 12"

    # layers in each dense block
    if type(nb_layers_per_block) is list or type(nb_layers_per_block) is tuple:
        nb_layers = list(nb_layers_per_block)  # Convert tuple to list

        assert len(nb_layers) == (nb_dense_block + 1), "If list, nb_layer is used as provided. " \
                                                       "Note that list size must be (nb_dense_block + 1)"

        bottleneck_nb_layers = nb_layers[-1]
        rev_layers = nb_layers[::-1]
        nb_layers.extend(rev_layers[1:])
    else:
        bottleneck_nb_layers = nb_layers_per_block
        nb_layers = [nb_layers_per_block] * (2 * nb_dense_block + 1)

    # compute compression factor
    compression = 1.0 - reduction

    # Initial convolution
<<<<<<< HEAD
    x = Conv2D(init_conv_filters, (3, 3), kernel_initializer="he_uniform", padding="same", name="initial_conv2D", use_bias=False,
               kernel_regularizer=l2(weight_decay))(img_input)
=======
    x = Conv2D(init_conv_filters, (3, 3), kernel_initializer="he_uniform", padding="same", name="initial_conv2D",
               use_bias=False, kernel_regularizer=l2(weight_decay))(img_input)
>>>>>>> fcd054fe

    nb_filter = init_conv_filters

    skip_list = []

    # Add dense blocks and transition down block
    for block_idx in range(nb_dense_block):
        x, nb_filter = __dense_block(x, nb_layers[block_idx], nb_filter, growth_rate,
                                     dropout_rate=dropout_rate, weight_decay=weight_decay)

        # Skip connection
        skip_list.append(x)

        # add transition_block
        x = __transition_block(x, nb_filter, compression=compression, dropout_rate=dropout_rate,
                               weight_decay=weight_decay)

        # this is calculated inside transition_down_block
        nb_filter = int(nb_filter * compression)

    # The last dense_block does not have a transition_down_block
    # return the concatenated feature maps without the concatenation of the
    # input
    _, nb_filter, concat_list = __dense_block(x, bottleneck_nb_layers, nb_filter, growth_rate,
                                              dropout_rate=dropout_rate, weight_decay=weight_decay,
                                              return_concat_list=True)

    skip_list = skip_list[::-1]  # reverse the skip list

    if K.image_data_format() == 'channels_first':
        out_shape = [batchsize, nb_filter, rows // 16, cols // 16]
    else:
        out_shape = [batchsize, rows // 16, cols // 16, nb_filter]

    # Add dense blocks and transition up block
    for block_idx in range(nb_dense_block):
        n_filters_keep = growth_rate * nb_layers[nb_dense_block + block_idx]

        if K.image_data_format() == 'channels_first':
            out_shape[1] = n_filters_keep
        else:
            out_shape[3] = n_filters_keep

        # upsampling block must upsample only the feature maps (concat_list[1:]),
<<<<<<< HEAD
        # not the concatenation of the input with the feature maps
        # (concat_list[0].
        l = merge(concat_list[1:], mode='concat', concat_axis=concat_axis)
        # l = concatenate(concat_list[1:], axis=concat_axis)
=======
        # not the concatenation of the input with the feature maps (concat_list[0].
        l = concatenate(concat_list[1:], axis=concat_axis)
>>>>>>> fcd054fe

        t = __transition_up_block(
            l, nb_filters=n_filters_keep, type=upsampling_type, output_shape=out_shape)

        # concatenate the skip connection with the transition block
<<<<<<< HEAD
        x = merge([t, skip_list[block_idx]],
                  mode='concat', concat_axis=concat_axis)
        # x = concatenate([t, skip_list[block_idx]], axis=concat_axis)
=======
        x = concatenate([t, skip_list[block_idx]], axis=concat_axis)
>>>>>>> fcd054fe

        if K.image_data_format() == 'channels_first':
            out_shape[2] *= 2
            out_shape[3] *= 2
        else:
            out_shape[1] *= 2
            out_shape[2] *= 2

        # Dont allow the feature map size to grow in upsampling dense blocks
        _, nb_filter, concat_list = __dense_block(x, nb_layers[nb_dense_block + block_idx + 1], nb_filter=growth_rate,
                                                  growth_rate=growth_rate, dropout_rate=dropout_rate,
                                                  weight_decay=weight_decay,
                                                  return_concat_list=True, grow_nb_filters=False)

    if include_top:
        x = Conv2D(nb_classes, (1, 1), activation='linear', padding='same', kernel_regularizer=l2(weight_decay),
<<<<<<< HEAD
                   use_bias=False)(x)
=======
                          use_bias=False)(x)
>>>>>>> fcd054fe

        if K.image_data_format() == 'channels_first':
            channel, row, col = input_shape
        else:
            row, col, channel = input_shape

        x = Reshape((row * col, nb_classes))(x)
        x = Activation('softmax')(x)
        x = Reshape((row, col, nb_classes))(x)

    return x<|MERGE_RESOLUTION|>--- conflicted
+++ resolved
@@ -14,19 +14,11 @@
 
 from keras.models import Model
 from keras.layers.core import Dense, Dropout, Activation, Reshape
-<<<<<<< HEAD
 from keras.layers.convolutional import Conv2D, Conv2DTranspose, UpSampling2D
 from keras.layers.pooling import AveragePooling2D
 from keras.layers.pooling import GlobalAveragePooling2D
 from keras.layers import Input, merge
 from keras.layers.merge import concatenate
-=======
-from keras.layers import Convolution2D, Deconvolution2D, AtrousConvolution2D, UpSampling2D
-from keras.layers.merge import concatenate
-from keras.layers.pooling import AveragePooling2D
-from keras.layers.pooling import GlobalAveragePooling2D
-from keras.layers import Input, merge, Conv2D
->>>>>>> fcd054fe
 from keras.layers.normalization import BatchNormalization
 from keras.regularizers import l2
 from keras.utils.layer_utils import convert_all_kernels_in_model
@@ -116,16 +108,11 @@
     input_shape = _obtain_input_shape(input_shape,
                                       default_size=32,
                                       min_size=8,
-<<<<<<< HEAD
                                       data_format=K.image_data_format(),
                                       # If doing segmentation we still include
                                       # top but _obtain_input_shape only
                                       # supports labeling.
                                       include_top=(include_top and dilation_rate is 1))
-=======
-                                      data_format=K.image_dim_ordering(),
-                                      include_top=include_top)
->>>>>>> fcd054fe
 
     if input_tensor is None:
         img_input = Input(shape=input_shape)
@@ -279,16 +266,11 @@
     input_shape = _obtain_input_shape(input_shape,
                                       default_size=32,
                                       min_size=16,
-<<<<<<< HEAD
                                       data_format=K.image_data_format(),
                                       # If doing segmentation we still include top
                                       # but _obtain_input_shape only supports
                                       # labeling, not segmentation networks.
                                       include_top=False)
-=======
-                                      data_format=K.image_dim_ordering(),
-                                      include_top=include_top)
->>>>>>> fcd054fe
 
     if input_tensor is None:
         img_input = Input(shape=input_shape)
@@ -340,11 +322,7 @@
         inter_channel = nb_filter * 4
 
         x = Conv2D(inter_channel, (1, 1), kernel_initializer='he_uniform', padding='same', use_bias=False,
-<<<<<<< HEAD
                    kernel_regularizer=l2(weight_decay))(x)
-=======
-                          kernel_regularizer=l2(weight_decay))(x)
->>>>>>> fcd054fe
 
         if dropout_rate:
             x = Dropout(dropout_rate)(x)
@@ -354,11 +332,7 @@
         x = Activation('relu')(x)
 
     x = Conv2D(nb_filter, (3, 3), kernel_initializer="he_uniform", padding="same", use_bias=False,
-<<<<<<< HEAD
                kernel_regularizer=l2(weight_decay))(x)
-=======
-                      kernel_regularizer=l2(weight_decay))(x)
->>>>>>> fcd054fe
     if dropout_rate:
         x = Dropout(dropout_rate)(x)
 
@@ -388,13 +362,8 @@
     x = BatchNormalization(axis=concat_axis, gamma_regularizer=l2(weight_decay),
                            beta_regularizer=l2(weight_decay))(ip)
     x = Activation('relu')(x)
-<<<<<<< HEAD
     x = Conv2D(int(nb_filter * compression), (1, 1), kernel_initializer="he_uniform", padding="same", use_bias=False,
                kernel_regularizer=l2(weight_decay), dilation_rate=dilation_rate)(x)
-=======
-    x = Conv2D(nb_filter, (3, 3), kernel_initializer="he_uniform", padding="same", use_bias=False,
-               kernel_regularizer=l2(weight_decay))(x)
->>>>>>> fcd054fe
     if dropout_rate:
         x = Dropout(dropout_rate)(x)
 
@@ -433,21 +402,16 @@
                          dropout_rate, weight_decay)
         x_list.append(x)
 
-<<<<<<< HEAD
         x = merge(x_list, mode='concat', concat_axis=concat_axis)
         # x = concatenate(x_list, concat_axis)
-=======
-        x1 = concatenate(x_list, axis=concat_axis)
-        #x = merge(x_list, mode='concat', concat_axis=concat_axis)
->>>>>>> fcd054fe
 
         if grow_nb_filters:
             nb_filter += growth_rate
 
     if return_concat_list:
-        return x1, nb_filter, x_list
-    else:
-        return x1, nb_filter
+        return x, nb_filter, x_list
+    else:
+        return x, nb_filter
 
 
 def __transition_up_block(ip, nb_filters, type='upsampling', output_shape=None, weight_decay=1E-4):
@@ -466,27 +430,17 @@
     if type == 'upsampling':
         x = UpSampling2D()(ip)
     elif type == 'subpixel':
-<<<<<<< HEAD
-        x = Conv2D(nb_filters, 3, 3, activation="relu", padding='same', kernel_regularizer=l2(weight_decay),
+        x = Conv2D(nb_filters, (3, 3), activation="relu", padding='same', kernel_regularizer=l2(weight_decay),
                    use_bias=False, kernel_initializer='he_uniform')(ip)
         x = SubPixelUpscaling(scale_factor=2)(x)
-        x = Conv2D(nb_filters, 3, 3, activation="relu", padding='same', kernel_regularizer=l2(weight_decay),
+        x = Conv2D(nb_filters, (3, 3), activation="relu", padding='same', kernel_regularizer=l2(weight_decay),
                    use_bias=False, kernel_initializer='he_uniform')(x)
-=======
-        x = Conv2D(nb_filters, (3, 3), padding="same", kernel_regularizer=l2(weight_decay), activation='relu',
-                   use_bias=False, kernel_initializer='he_uniform')(ip)
-        #x = Convolution2D(nb_filters, 3, 3, activation="relu", border_mode='same', W_regularizer=l2(weight_decay),
-        #                  bias=False, init='he_uniform')(ip)
-        x = SubPixelUpscaling(scale_factor=2)(x)
-        x = Conv2D(nb_filters, (3, 3), activation="relu", padding='same', kernel_regularizer=l2(weight_decay),
-                          use_bias=False, kernel_initializer='he_uniform')(x)
->>>>>>> fcd054fe
     elif type == 'atrous':
         # waiting on https://github.com/fchollet/keras/issues/4018
-        x = Conv2D(nb_filters, 3, 3, activation="relu", kernel_regularizer=l2(weight_decay),
+        x = Conv2D(nb_filters, (3, 3), activation="relu", kernel_regularizer=l2(weight_decay),
                    use_bias=False, atrous_rate=(2, 2), kernel_initializer='he_uniform')(ip)
     else:
-        x = Conv2DTranspose(nb_filters, 3, 3, output_shape, activation='relu', padding='same',
+        x = Conv2DTranspose(nb_filters, (3, 3), output_shape, activation='relu', padding='same',
                             subsample=(2, 2), kernel_initializer='he_uniform')(ip)
 
     return x
@@ -562,12 +516,8 @@
     compression = 1.0 - reduction
 
     # Initial convolution
-<<<<<<< HEAD
     x = Conv2D(nb_filter, (3, 3), kernel_initializer="he_uniform",
                padding="same", name="initial_conv2D", use_bias=False,
-=======
-    x = Conv2D(nb_filter, (3, 3), kernel_initializer="he_uniform", padding="same", name="initial_conv2D", use_bias=False,
->>>>>>> fcd054fe
                kernel_regularizer=l2(weight_decay))(img_input)
 
     # Add dense blocks
@@ -589,7 +539,6 @@
     if pooling is not None:
         x = GlobalAveragePooling2D()(x)
 
-<<<<<<< HEAD
     if include_top and pooling is not None:
         x = Dense(nb_classes, activation='softmax', kernel_regularizer=l2(
             weight_decay), bias_regularizer=l2(weight_decay))(x)
@@ -605,10 +554,6 @@
         x = Reshape((row * col, nb_classes))(x)
         x = Activation('softmax')(x)
         x = Reshape((row, col, nb_classes))(x)
-=======
-    if include_top:
-        x = Dense(nb_classes, activation='softmax', kernel_regularizer=l2(weight_decay), bias_regularizer=l2(weight_decay))(x)
->>>>>>> fcd054fe
 
     return x
 
@@ -680,13 +625,8 @@
     compression = 1.0 - reduction
 
     # Initial convolution
-<<<<<<< HEAD
     x = Conv2D(init_conv_filters, (3, 3), kernel_initializer="he_uniform", padding="same", name="initial_conv2D", use_bias=False,
                kernel_regularizer=l2(weight_decay))(img_input)
-=======
-    x = Conv2D(init_conv_filters, (3, 3), kernel_initializer="he_uniform", padding="same", name="initial_conv2D",
-               use_bias=False, kernel_regularizer=l2(weight_decay))(img_input)
->>>>>>> fcd054fe
 
     nb_filter = init_conv_filters
 
@@ -731,27 +671,18 @@
             out_shape[3] = n_filters_keep
 
         # upsampling block must upsample only the feature maps (concat_list[1:]),
-<<<<<<< HEAD
         # not the concatenation of the input with the feature maps
         # (concat_list[0].
         l = merge(concat_list[1:], mode='concat', concat_axis=concat_axis)
         # l = concatenate(concat_list[1:], axis=concat_axis)
-=======
-        # not the concatenation of the input with the feature maps (concat_list[0].
-        l = concatenate(concat_list[1:], axis=concat_axis)
->>>>>>> fcd054fe
 
         t = __transition_up_block(
             l, nb_filters=n_filters_keep, type=upsampling_type, output_shape=out_shape)
 
         # concatenate the skip connection with the transition block
-<<<<<<< HEAD
         x = merge([t, skip_list[block_idx]],
                   mode='concat', concat_axis=concat_axis)
         # x = concatenate([t, skip_list[block_idx]], axis=concat_axis)
-=======
-        x = concatenate([t, skip_list[block_idx]], axis=concat_axis)
->>>>>>> fcd054fe
 
         if K.image_data_format() == 'channels_first':
             out_shape[2] *= 2
@@ -768,11 +699,7 @@
 
     if include_top:
         x = Conv2D(nb_classes, (1, 1), activation='linear', padding='same', kernel_regularizer=l2(weight_decay),
-<<<<<<< HEAD
                    use_bias=False)(x)
-=======
-                          use_bias=False)(x)
->>>>>>> fcd054fe
 
         if K.image_data_format() == 'channels_first':
             channel, row, col = input_shape
