--- conflicted
+++ resolved
@@ -259,34 +259,12 @@
         raise ValueError('Parameter "activation" can be "sigmoid" only when parameter "classes" is equal to 1')
 
     # Determine proper input shape
-<<<<<<< HEAD
     min_size = 2 ** nb_dense_block
-
-    if K.image_dim_ordering() == 'th':
-        if input_shape is not None:
-            if ((input_shape[1] is not None and input_shape[1] < min_size) or
-                    (input_shape[2] is not None and input_shape[2] < min_size)):
-                raise ValueError('Input size must be at least ' +
-                                 str(min_size) + 'x' + str(min_size) + ', got '
-                                                                       '`input_shape=' + str(input_shape) + '`')
-        else:
-            input_shape = (classes, None, None)
-    else:
-        if input_shape is not None:
-            if ((input_shape[0] is not None and input_shape[0] < min_size) or
-                    (input_shape[1] is not None and input_shape[1] < min_size)):
-                raise ValueError('Input size must be at least ' +
-                                 str(min_size) + 'x' + str(min_size) + ', got '
-                                                                       '`input_shape=' + str(input_shape) + '`')
-        else:
-            input_shape = (None, None, classes)
-=======
     input_shape = _obtain_input_shape(input_shape,
                                       default_size=32,
                                       min_size=16,
                                       data_format=K.image_dim_ordering(),
                                       include_top=include_top)
->>>>>>> fcd054fe
 
     if input_tensor is None:
         img_input = Input(shape=input_shape)
