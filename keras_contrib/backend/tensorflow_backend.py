--- conflicted
+++ resolved
@@ -1,12 +1,9 @@
 import tensorflow as tf
-<<<<<<< HEAD
+import numpy as np
 from tensorflow.contrib.framework.python.ops import variables
 from tensorflow.contrib.layers.python.layers import utils
 from tensorflow.contrib.layers.python.layers import initializers
 from tensorflow.contrib.framework.python.ops import variables
-=======
-import numpy as np
->>>>>>> 7dc329a5
 
 try:
     from tensorflow.python.ops import ctc_ops as ctc
@@ -169,7 +166,31 @@
     return tf.nn.moments(x, axes, shift=shift, keep_dims=keep_dims)
 
 
-<<<<<<< HEAD
+def clip(x, min_value, max_value):
+    """Element-wise value clipping.
+
+    If min_value > max_value, clipping range is [min_value,min_value].
+
+    # Arguments
+        x: Tensor or variable.
+        min_value: Tensor, float, int, or None.
+            If min_value is None, defaults to -infinity.
+        max_value: Tensor, float, int, or None.
+            If max_value is None, defaults to infinity.
+
+    # Returns
+        A tensor.
+    """
+    if max_value is None:
+        max_value = np.inf
+    if min_value is None:
+        min_value = -np.inf
+    min_value = _to_tensor(min_value, x.dtype.base_dtype)
+    max_value = _to_tensor(max_value, x.dtype.base_dtype)
+    max_value = tf.maximum(min_value, max_value)
+    return tf.clip_by_value(x, min_value, max_value)
+
+
 def spatial_activation2d(features,
                          activation=tf.nn.softmax,
                          temperature=None,
@@ -256,29 +277,4 @@
             pos_y * attention, [1], keep_dims=True)
         expected_xy = tf.concatenate([expected_x, expected_y], 1)
         feature_keypoints = KTF.reshape(expected_xy, [-1, num_channels * 2])
-        return feature_keypoints
-=======
-def clip(x, min_value, max_value):
-    """Element-wise value clipping.
-
-    If min_value > max_value, clipping range is [min_value,min_value].
-
-    # Arguments
-        x: Tensor or variable.
-        min_value: Tensor, float, int, or None.
-            If min_value is None, defaults to -infinity.
-        max_value: Tensor, float, int, or None.
-            If max_value is None, defaults to infinity.
-
-    # Returns
-        A tensor.
-    """
-    if max_value is None:
-        max_value = np.inf
-    if min_value is None:
-        min_value = -np.inf
-    min_value = _to_tensor(min_value, x.dtype.base_dtype)
-    max_value = _to_tensor(max_value, x.dtype.base_dtype)
-    max_value = tf.maximum(min_value, max_value)
-    return tf.clip_by_value(x, min_value, max_value)
->>>>>>> 7dc329a5
+        return feature_keypoints