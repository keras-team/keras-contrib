--- conflicted
+++ resolved
@@ -107,8 +107,7 @@
         patches = KTF.permute_dimensions(patches, [0, 1, 2, 4, 5, 3])
     return patches
 
-
-<<<<<<< HEAD
+  
 def data_to_tfrecord(images, labels, filename):
     def _int64_feature(value):
         return tf.train.Feature(int64_list=tf.train.Int64List(value=[value]))
@@ -411,9 +410,8 @@
     # sess.close()
 
     return train_model.history
-=======
+
 def moments(x, axes, shift=None, keep_dims=False):
     ''' Wrapper over tensorflow backend call '''
 
-    return tf.nn.moments(x, axes, shift=shift, keep_dims=keep_dims)
->>>>>>> 8141f9ee
+    return tf.nn.moments(x, axes, shift=shift, keep_dims=keep_dims)