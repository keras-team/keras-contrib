import theano
from theano import tensor as T
from theano.sandbox.rng_mrg import MRG_RandomStreams as RandomStreams
from theano.sandbox.neighbours import images2neibs
from theano.tensor.signal import pool
from theano.tensor.nnet import conv3d2d
from theano.printing import Print
try:
    import theano.sparse as th_sparse_module
except ImportError:
    th_sparse_module = None
try:
    from theano.tensor.nnet.nnet import softsign as T_softsign
except ImportError:
    from theano.sandbox.softsign import softsign as T_softsign
from keras import backend as K
import inspect
import numpy as np
from keras.backend.common import _FLOATX, floatx, _EPSILON, image_dim_ordering
from keras.backend.theano_backend import _preprocess_conv3d_input
from keras.backend.theano_backend import _preprocess_conv3d_kernel
from keras.backend.theano_backend import _preprocess_conv3d_filter_shape
from keras.backend.theano_backend import _preprocess_border_mode
from keras.backend.theano_backend import _postprocess_conv3d_output
py_all = all


def deconv3d(x, kernel, output_shape, strides=(1, 1, 1),
             border_mode='valid',
             dim_ordering='default',
             image_shape=None, filter_shape=None):
    '''3D deconvolution (transposed convolution).

    # Arguments
        kernel: kernel tensor.
        output_shape: desired dimensions of output.
        strides: strides tuple.
        border_mode: string, "same" or "valid".
        dim_ordering: "tf" or "th".
            Whether to use Theano or TensorFlow dimension ordering
        in inputs/kernels/ouputs.
    '''
    flip_filters = False
    if dim_ordering == 'default':
        dim_ordering = image_dim_ordering()
    if dim_ordering not in {'th', 'tf'}:
        raise ValueError('Unknown dim_ordering ' + str(dim_ordering))

    if dim_ordering == 'tf':
        output_shape = (output_shape[0], output_shape[4], output_shape[1],
                        output_shape[2], output_shape[3])

    x = _preprocess_conv3d_input(x, dim_ordering)
    kernel = _preprocess_conv3d_kernel(kernel, dim_ordering)
    kernel = kernel.dimshuffle((1, 0, 2, 3, 4))
    th_border_mode = _preprocess_border_mode(border_mode)

    if hasattr(kernel, '_keras_shape'):
        kernel_shape = kernel._keras_shape
    else:
        # Will only work if `kernel` is a shared variable.
        kernel_shape = kernel.eval().shape

    filter_shape = _preprocess_conv3d_filter_shape(dim_ordering, filter_shape)
    filter_shape = tuple(filter_shape[i] for i in (1, 0, 2, 3, 4))

    conv_out = T.nnet.abstract_conv.conv3d_grad_wrt_inputs(
        x, kernel, output_shape,
        filter_shape=filter_shape,
        border_mode=th_border_mode,
        subsample=strides,
        filter_flip=not flip_filters)

    conv_out = _postprocess_conv3d_output(conv_out, x, border_mode,
                                          kernel_shape, strides, dim_ordering)
<<<<<<< HEAD
    return conv_out


def extract_image_patches(X, ksizes, strides, border_mode="valid", dim_ordering="th"):
    '''
    Extract the patches from an image
    Parameters
    ----------
    X : The input image
    ksizes : 2-d tuple with the kernel size
    strides : 2-d tuple with the strides size
    border_mode : 'same' or 'valid'
    dim_ordering : 'tf' or 'th'
    Returns
    -------
    The (k_w,k_h) patches extracted
    TF ==> (batch_size,w,h,k_w,k_h,c)
    TH ==> (batch_size,w,h,c,k_w,k_h)
    '''
    patch_size = ksizes[1]
    if border_mode == "same":
        border_mode = "ignore_borders"
    if dim_ordering == "tf":
        X = K.permute_dimensions(X, [0, 3, 2, 1])
    # Thanks to https://github.com/awentzonline for the help!
    batch, c, w, h = K.shape(X)
    xs = K.shape(X)
    num_rows = 1 + (xs[-2] - patch_size) // strides[1]
    num_cols = 1 + (xs[-1] - patch_size) // strides[1]
    num_channels = xs[-3]
    patches = images2neibs(X, ksizes, strides, border_mode)
    # Theano is sorting by channel
    patches = K.reshape(patches, (batch, num_channels, K.shape(patches)[0] // num_channels, patch_size, patch_size))
    patches = K.permute_dimensions(patches, (0, 2, 1, 3, 4))
    # arrange in a 2d-grid (rows, cols, channels, px, py)
    patches = K.reshape(patches, (batch, num_rows, num_cols, num_channels, patch_size, patch_size))

    if dim_ordering == "tf":
        patches = K.permute_dimensions(patches, [0, 1, 2, 4, 5, 3])
    return patches
=======
    return conv_out
>>>>>>> bad97abf
<|MERGE_RESOLUTION|>--- conflicted
+++ resolved
@@ -73,9 +73,7 @@
 
     conv_out = _postprocess_conv3d_output(conv_out, x, border_mode,
                                           kernel_shape, strides, dim_ordering)
-<<<<<<< HEAD
     return conv_out
-
 
 def extract_image_patches(X, ksizes, strides, border_mode="valid", dim_ordering="th"):
     '''
@@ -114,6 +112,3 @@
     if dim_ordering == "tf":
         patches = K.permute_dimensions(patches, [0, 1, 2, 4, 5, 3])
     return patches
-=======
-    return conv_out
->>>>>>> bad97abf
