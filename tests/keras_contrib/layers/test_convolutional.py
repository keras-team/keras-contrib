--- conflicted
+++ resolved
@@ -78,32 +78,6 @@
 
 
 @keras_test
-<<<<<<< HEAD
-def test_sub_pixel_upscaling():
-    nb_samples = 2
-    nb_row = 16
-    nb_col = 16
-
-    for scale_factor in [2, 3, 4]:
-        input_data = np.random.random((nb_samples, 4 * (scale_factor ** 2), nb_row, nb_col))
-
-        if K.backend() == 'theano':
-            K.set_image_dim_ordering('th')
-        else:
-            K.set_image_dim_ordering('tf')
-
-        if K.image_dim_ordering() == 'tf':
-            input_data = input_data.transpose((0, 2, 3, 1))
-
-        input_tensor = K.variable(input_data)
-        expected_output = K.eval(KC.depth_to_space(input_tensor, scale=scale_factor))
-
-        layer_test(convolutional.SubPixelUpscaling,
-                   kwargs={'scale_factor': scale_factor},
-                   input_data=input_data,
-                   expected_output=expected_output,
-                   expected_output_dtype=K.floatx())
-=======
 def test_cosineconvolution_2d():
     nb_samples = 2
     nb_filter = 2
@@ -172,7 +146,33 @@
     model.set_weights(W)
     out = model.predict(X)
     assert_allclose(out, -np.ones((1, 1, 1, 1), dtype=K.floatx()), atol=1e-5)
->>>>>>> 7e48f49d
+
+
+@keras_test
+def test_sub_pixel_upscaling():
+    nb_samples = 2
+    nb_row = 16
+    nb_col = 16
+
+    for scale_factor in [2, 3, 4]:
+        input_data = np.random.random((nb_samples, 4 * (scale_factor ** 2), nb_row, nb_col))
+
+        if K.backend() == 'theano':
+            K.set_image_dim_ordering('th')
+        else:
+            K.set_image_dim_ordering('tf')
+
+        if K.image_dim_ordering() == 'tf':
+            input_data = input_data.transpose((0, 2, 3, 1))
+
+        input_tensor = K.variable(input_data)
+        expected_output = K.eval(KC.depth_to_space(input_tensor, scale=scale_factor))
+
+        layer_test(convolutional.SubPixelUpscaling,
+                   kwargs={'scale_factor': scale_factor},
+                   input_data=input_data,
+                   expected_output=expected_output,
+                   expected_output_dtype=K.floatx())
 
 
 if __name__ == '__main__':
