--- conflicted
+++ resolved
@@ -12,15 +12,8 @@
           env: KERAS_BACKEND=tensorflow
         - python: 3.6
           env: KERAS_BACKEND=tensorflow
-<<<<<<< HEAD
-        - python: 2.7
-          env: KERAS_BACKEND=tensorflow USE_TF_KERAS=1 PYTEST_IGNORE='--ignore=tests/test_doc_auto_generation.py --ignore=tests/keras_contrib/backend --ignore=tests/keras_contrib/utils/save_load_utils_test.py'
         - python: 3.6
           env: KERAS_BACKEND=tensorflow USE_TF_KERAS=1 PYTEST_IGNORE='--ignore=tests/test_doc_auto_generation.py --ignore=tests/keras_contrib/backend --ignore=tests/keras_contrib/utils/save_load_utils_test.py'
-        - python: 2.7
-          env: KERAS_BACKEND=theano THEANO_FLAGS=optimizer=fast_compile
-=======
->>>>>>> 83f88788
         - python: 3.6
           env: KERAS_BACKEND=theano THEANO_FLAGS=optimizer=fast_compile
         # - python: 3.6
@@ -44,17 +37,11 @@
 
   - travis_retry conda create -q -n test-environment python=$TRAVIS_PYTHON_VERSION
   - source activate test-environment
-<<<<<<< HEAD
-  # TODO: remove the fixed numpy version once the next version of theano is out.
-  - travis_retry pip install --only-binary=numpy,scipy,pandas numpy==1.15.4 nose scipy h5py theano pytest pytest-pep8 pandas --progress-bar off
+
+  - travis_retry pip install --only-binary=numpy,scipy,pandas numpy nose scipy h5py theano mkdocs pytest pytest-pep8 pandas pygithub --progress-bar off
   - if [[ "$USE_TF_KERAS" == "" ]]; then
       pip install git+https://github.com/keras-team/keras.git --progress-bar off;
     fi
-=======
-
-  - travis_retry pip install --only-binary=numpy,scipy,pandas numpy nose scipy h5py theano mkdocs pytest pytest-pep8 pandas pygithub --progress-bar off
-  - pip install git+https://github.com/keras-team/keras.git --progress-bar off
->>>>>>> 83f88788
 
   # set library path
   - export LD_LIBRARY_PATH=$HOME/miniconda/envs/test-environment/lib/:$LD_LIBRARY_PATH
@@ -90,10 +77,6 @@
   - if [[ "$TEST_MODE" == "PEP8_DOC" ]]; then
       PYTHONPATH=$PWD:$PYTHONPATH py.test --pep8 -m pep8 -n0 && py.test tests/tooling/ && cd contrib_docs && python autogen.py && mkdocs build;
     else
-<<<<<<< HEAD
-      PYTHONPATH=$PWD:$PYTHONPATH py.test tests/ $PYTEST_IGNORE --cov-config .coveragerc --cov=keras_contrib tests/;
-=======
-      PYTHONPATH=$PWD:$PYTHONPATH py.test tests/ --ignore=tests/tooling/
+      PYTHONPATH=$PWD:$PYTHONPATH py.test tests/ $PYTEST_IGNORE --ignore=tests/tooling/
     --cov-config .coveragerc --cov=keras_contrib tests/;
->>>>>>> 83f88788
     fi