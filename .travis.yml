--- conflicted
+++ resolved
@@ -62,11 +62,7 @@
   - pip install -e .[tests] --progress-bar off
 
   # install TensorFlow (CPU version).
-<<<<<<< HEAD
-  - pip install tensorflow --progress-bar off
-=======
   - pip install tensorflow==1.12 --progress-bar off
->>>>>>> a2f9191d
 
   # install cntk
   - ./.travis/install_cntk.sh
